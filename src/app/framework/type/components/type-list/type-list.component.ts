--- conflicted
+++ resolved
@@ -53,14 +53,11 @@
 
     this.typeService.getTypeList().subscribe((list: CmdbType[]) => {
         this.typeList = this.typeList.concat(list);
-<<<<<<< HEAD
       },
       (err) => {
         console.error(err);
       },
       () => {
-=======
->>>>>>> 80e671c8
         this.dtTrigger.next();
       });
   }
