sudo: false

language: python

python:
    - 3.4
    - 3.5
    - 3.6

env:
    - DATABASE_HOST=127.0.0.1 DATABASE_PORT=27017 PYTHONPATH=$PYTHONPATH:/cmdb

services:
    - mongodb

install:
    - if [[ $TRAVIS_PYTHON_VERSION == 3.3 ]]; then pip install --upgrade pip setuptools; fi
    - pip install -r requirements-dev.txt

script:
<<<<<<< HEAD
    - pylint cmdb/
=======
>>>>>>> 62bbab81
    - pytest tests/<|MERGE_RESOLUTION|>--- conflicted
+++ resolved
@@ -18,8 +18,4 @@
     - pip install -r requirements-dev.txt
 
 script:
-<<<<<<< HEAD
-    - pylint cmdb/
-=======
->>>>>>> 62bbab81
     - pytest tests/