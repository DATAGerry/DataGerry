--- conflicted
+++ resolved
@@ -113,22 +113,6 @@
     """
     Starting the services
     """
-<<<<<<< HEAD
-    from multiprocessing import Process, Queue
-    from cmdb.interface import HTTPServer, main_application
-    LOGGER.info("Starting rest- and web- server")
-    server_queue = Queue()
-    from cmdb.utils import get_system_config_reader
-    web_server_options = get_system_config_reader().get_all_values_from_section('WebServer')
-    http_process = Process(
-        target=HTTPServer(main_application, web_server_options).run,
-        args=(server_queue,)
-    )
-    http_process.start()
-    if server_queue.get():
-        LOGGER.info("CMDB successfully started")
-
-=======
     import cmdb.process_management.process_manager
 
     global app_manager
@@ -144,7 +128,6 @@
 def _stop_app(signum, frame):
     global app_manager
     app_manager.stop_app()
->>>>>>> c8c35989
 
 def build_arg_parser() -> OptionParser:
     """
