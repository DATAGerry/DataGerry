# DATAGERRY - OpenSource Enterprise CMDB
# Copyright (C) 2019 NETHINKS GmbH
#
# This program is free software: you can redistribute it and/or modify
# it under the terms of the GNU Affero General Public License as
# published by the Free Software Foundation, either version 3 of the
# License, or (at your option) any later version.
#
# This program is distributed in the hope that it will be useful,
# but WITHOUT ANY WARRANTY; without even the implied warranty of
# MERCHANTABILITY or FITNESS FOR A PARTICULAR PURPOSE.  See the
# GNU Affero General Public License for more details.
#
# You should have received a copy of the GNU Affero General Public License
# along with this program.  If not, see <https://www.gnu.org/licenses/>.

import logging
from enum import Enum
from cmdb.utils.system_reader import SystemConfigReader
from cmdb.data_storage.database_manager import DatabaseManagerMongo

LOGGER = logging.getLogger(__name__)


class SetupRoutine:
    class SetupStatus(Enum):
        NOT = 0
        RUNNING = 1
        ERROR = 2
        FINISHED = 3

    def __init__(self, dbm: DatabaseManagerMongo):
        self.status = SetupRoutine.SetupStatus.NOT
        # check if settings are loaded
<<<<<<< HEAD
        from cmdb.utils.system_config import SystemConfigReader
=======
>>>>>>> 672aeda3
        self.setup_system_config_reader = SystemConfigReader()
        self.setup_database_manager = dbm
        system_config_reader_status = self.setup_system_config_reader.status()
        if system_config_reader_status is not True:
            self.status = SetupRoutine.SetupStatus.ERROR
            raise RuntimeError(
                f'The system configuration files were loaded incorrectly or nothing has been loaded at all. - \
                    system config reader status: {system_config_reader_status}')

    def get_setup_status(self):
        return self.status

    def setup(self) -> SetupStatus:
        LOGGER.info('SETUP ROUTINE: STARTED...')
        self.status = SetupRoutine.SetupStatus.RUNNING

        # check database
        if not self.__check_database():
            self.status = SetupRoutine.SetupStatus.ERROR
            raise RuntimeError(
                'The database manager could not be initialized. Perhaps the database cannot be reached, \
                or the database was already initialized.'
            )

        if self.__is_database_empty():
            # init database
            try:
                self.__init_database()
            except Exception as err:
                self.status = SetupRoutine.SetupStatus.ERROR
                raise RuntimeError(
                    f'Something went wrong during the initialization of the database. \n Error: {err}'
                )

            # generate keys
            LOGGER.info('SETUP ROUTINE: Generate rsa key pair')

            try:
                self.init_keys()
            except Exception as err:
                self.status = SetupRoutine.SetupStatus.ERROR
                raise RuntimeError(
                    f'Something went wrong during the generation of the rsa keypair. \n Error: {err}'
                )

            # create user management
            LOGGER.info('SETUP ROUTINE: User management')
            try:
                self.__create_user_management()
            except Exception as err:
                self.status = SetupRoutine.SetupStatus.ERROR
                raise RuntimeError(
                    f'Something went wrong during the generation of the user management. \n Error: {err}'
                )

            # create version updater settings
            try:
                from cmdb.updater import UpdaterModule
                from cmdb.updater.updater_settings import UpdateSettings
                from cmdb.utils import SystemSettingsReader, SystemSettingsWriter
                system_setting_writer: SystemSettingsWriter = SystemSettingsWriter(self.setup_database_manager)

                updater_setting_instance = UpdateSettings(**UpdaterModule.get_last_version())
                system_setting_writer.write(_id='updater', data=updater_setting_instance.__dict__)
            except Exception as err:
                self.status = SetupRoutine.SetupStatus.ERROR
                raise RuntimeError(
                    f'Something went wrong during the generation of the updater module. \n Error: {err}'
                )

        self.status = SetupRoutine.SetupStatus.FINISHED
        LOGGER.info('SETUP ROUTINE: FINISHED!')
        return self.status

    def init_keys(self):
        from cmdb.security.key.generator import KeyGenerator
        kg = KeyGenerator()
        LOGGER.info('KEY ROUTINE: Generate RSA keypair')
        kg.generate_rsa_keypair()
        LOGGER.info('KEY ROUTINE: Generate aes key')
        kg.generate_symmetric_aes_key()

        self.__check_database()

        from cmdb.user_management.user_manager import UserManager
        from cmdb.utils.security import SecurityManager
        scm = SecurityManager(self.setup_database_manager)
        usm = UserManager(self.setup_database_manager)

        try:
            admin_user = usm.get_user(1)
            LOGGER.warning('KEY ROUTINE: Admin user detected')
            LOGGER.info(f'KEY ROUTINE: Enter new password for user: {admin_user.get_username()}')
            admin_pass = str(input('New admin password: '))
            new_password = scm.generate_hmac(admin_pass)
            admin_user.password = new_password
            usm.update_user(admin_user.get_public_id(), admin_user.__dict__)
            LOGGER.info(f'KEY ROUTINE: Password was updated for user: {admin_user.get_username()}')
        except Exception as ex:
            LOGGER.info(f'KEY ROUTINE: Password was updated for user failed: {ex}')
        LOGGER.info('KEY ROUTINE: FINISHED')

    def __create_user_management(self):
        from cmdb.user_management.user_manager import UserManager, User
        from cmdb.user_management import __FIXED_GROUPS__
        from cmdb.utils.security import SecurityManager
        scm = SecurityManager(self.setup_database_manager)
        usm = UserManager(self.setup_database_manager)

        for group in __FIXED_GROUPS__:
            usm.insert_group(group)

        # setting the initial user to admin/admin as default
        admin_name = 'admin'
        admin_pass = 'admin'

        import datetime
        admin_user = User(
            public_id=1,
            user_name=admin_name,
            password=scm.generate_hmac(admin_pass),
            group_id=__FIXED_GROUPS__[0].get_public_id(),
            registration_time=datetime.datetime.utcnow()
        )
        usm.insert_user(admin_user)
        return True

    def __check_database(self):
        LOGGER.info('SETUP ROUTINE: Checking database connection')
        from cmdb.data_storage.database_connection import ServerTimeoutError
        try:
            connection_test = self.setup_database_manager.connector.is_connected()
        except ServerTimeoutError:
            connection_test = False
        LOGGER.info(f'SETUP ROUTINE: Database connection status {connection_test}')
        return connection_test

    def __is_database_empty(self) -> bool:
        return not self.setup_database_manager.connector.database.list_collection_names()

    def __init_database(self):
        database_name = self.setup_system_config_reader.get_value('database_name', 'Database')
        LOGGER.info(f'SETUP ROUTINE: initialize database {database_name}')
        # delete database
        self.setup_database_manager.drop(database_name)
        # create new database
        self.setup_database_manager.create(database_name)

        # generate collections
        # framework collections
        from cmdb.framework import __COLLECTIONS__ as FRAMEWORK_CLASSES
        for collection in FRAMEWORK_CLASSES:
            self.setup_database_manager.create_collection(collection.COLLECTION)
            # set unique indexes
            self.setup_database_manager.create_indexes(collection.COLLECTION, collection.get_index_keys())

        # user management collections
        from cmdb.user_management import __COLLECTIONS__ as USER_MANAGEMENT_COLLECTION
        for collection in USER_MANAGEMENT_COLLECTION:
            self.setup_database_manager.create_collection(collection.COLLECTION)
            # set unique indexes
            self.setup_database_manager.create_indexes(collection.COLLECTION, collection.get_index_keys())

        # ExportdJob management collections
        from cmdb.exportd import __COLLECTIONS__ as JOB_MANAGEMENT_COLLECTION
        for collection in JOB_MANAGEMENT_COLLECTION:
            self.setup_database_manager.create_collection(collection.COLLECTION)
            # set unique indexes
            self.setup_database_manager.create_indexes(collection.COLLECTION, collection.get_index_keys())

        LOGGER.info('SETUP ROUTINE: initialize finished')<|MERGE_RESOLUTION|>--- conflicted
+++ resolved
@@ -16,7 +16,7 @@
 
 import logging
 from enum import Enum
-from cmdb.utils.system_reader import SystemConfigReader
+from cmdb.utils.system_config import SystemConfigReader
 from cmdb.data_storage.database_manager import DatabaseManagerMongo
 
 LOGGER = logging.getLogger(__name__)
@@ -32,10 +32,7 @@
     def __init__(self, dbm: DatabaseManagerMongo):
         self.status = SetupRoutine.SetupStatus.NOT
         # check if settings are loaded
-<<<<<<< HEAD
-        from cmdb.utils.system_config import SystemConfigReader
-=======
->>>>>>> 672aeda3
+
         self.setup_system_config_reader = SystemConfigReader()
         self.setup_database_manager = dbm
         system_config_reader_status = self.setup_system_config_reader.status()
@@ -95,7 +92,8 @@
             try:
                 from cmdb.updater import UpdaterModule
                 from cmdb.updater.updater_settings import UpdateSettings
-                from cmdb.utils import SystemSettingsReader, SystemSettingsWriter
+                from cmdb.utils.system_reader import SystemSettingsReader
+                from cmdb.utils.system_writer import SystemSettingsWriter
                 system_setting_writer: SystemSettingsWriter = SystemSettingsWriter(self.setup_database_manager)
 
                 updater_setting_instance = UpdateSettings(**UpdaterModule.get_last_version())
