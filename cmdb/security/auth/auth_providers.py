# DATAGERRY - OpenSource Enterprise CMDB
# Copyright (C) 2019 NETHINKS GmbH
#
# This program is free software: you can redistribute it and/or modify
# it under the terms of the GNU Affero General Public License as
# published by the Free Software Foundation, either version 3 of the
# License, or (at your option) any later version.
#
# This program is distributed in the hope that it will be useful,
# but WITHOUT ANY WARRANTY; without even the implied warranty of
# MERCHANTABILITY or FITNESS FOR A PARTICULAR PURPOSE.  See the
# GNU Affero General Public License for more details.
#
# You should have received a copy of the GNU Affero General Public License
# along with this program.  If not, see <https://www.gnu.org/licenses/>.

import logging

<<<<<<< HEAD
from cmdb.security.auth.providers.provider_config import AuthProviderConfig
from cmdb.user_management import User
=======
from cmdb.data_storage.database_manager import DatabaseManagerMongo
# from cmdb.security.auth.auth_errors import WrongUserPasswordError
# from cmdb.security.auth.provider_base import AuthenticationProvider
from cmdb.utils import get_security_manager
from cmdb.utils.system_reader import SystemConfigReader
>>>>>>> 1f65a1bf

LOGGER = logging.getLogger(__name__)


class AuthenticationProvider:
<<<<<<< HEAD
    """Provider super class"""
    PASSWORD_ABLE: bool = True
    EXTERNAL_PROVIDER: bool = False
    PROVIDER_CONFIG_CLASS = AuthProviderConfig
    DEFAULT_PROVIDER_CONFIG = None
=======
    PASSWORD_ABLE = True

    def authenticate(self, user, password: str, **kwargs) -> bool:
        raise NotImplementedError

    def generate_password(self, *args, **kwargs) -> (str, bytearray):
        if not self.is_password_able():
            raise NotPasswordAbleError(self.get_name())
        raise NotImplementedError

    @classmethod
    def is_password_able(cls):
        """check if auth needs an password"""
        return cls.PASSWORD_ABLE

    @classmethod
    def get_name(cls):
        return cls.__qualname__


class LocalAuthenticationProvider(AuthenticationProvider):
>>>>>>> 1f65a1bf

    def __init__(self, config: AuthProviderConfig = None, *args, **kwargs):
        """
        Init constructor for provider classes
        Args:
            config: Configuration object
        """
        self.__config = config or self.DEFAULT_PROVIDER_CONFIG

    def authenticate(self, user_name: str, password: str, **kwargs) -> User:
        """Auth method for login"""
        raise NotImplementedError

<<<<<<< HEAD
    def is_active(self) -> bool:
        """Check if provider is active"""
        raise NotImplementedError

    @classmethod
    def is_password_able(cls):
        """Check if provider class needs a internal password validation
        Notes:
            Normally not necessary for external providers.
        """
        return cls.PASSWORD_ABLE

    @classmethod
    def is_external(cls) -> bool:
        """Check if provider class is a external provider"""
        return cls.EXTERNAL_PROVIDER

    @classmethod
    def get_name(cls):
        """Get the class name of the provider
        Notes:
            Works as identifier
        """
        return cls.__qualname__

    @classmethod
    def get_default_config(cls):
        """Get the default configuration"""
        return cls.DEFAULT_PROVIDER_CONFIG
=======

class NoValidAuthenticationProviderError(Exception):
    """Exception if auth provider do not exist"""

    def __init__(self, authenticator):
        self.message = "The Provider {} is not a valid authentication-provider".format(authenticator)


class WrongUserPasswordError(Exception):
    """Exception if wrong user password"""

    def __init__(self, user):
        self.message = "The password for the user {} was wrong!".format(user)


class NotPasswordAbleError(Exception):
    """Exception if application tries to generate a password for an not password_able class"""

    def __init__(self, provider):
        self.message = "The AuthenticationProvider {} is not password able".format(provider)
>>>>>>> 1f65a1bf
<|MERGE_RESOLUTION|>--- conflicted
+++ resolved
@@ -16,28 +16,18 @@
 
 import logging
 
-<<<<<<< HEAD
 from cmdb.security.auth.providers.provider_config import AuthProviderConfig
 from cmdb.user_management import User
-=======
-from cmdb.data_storage.database_manager import DatabaseManagerMongo
-# from cmdb.security.auth.auth_errors import WrongUserPasswordError
-# from cmdb.security.auth.provider_base import AuthenticationProvider
-from cmdb.utils import get_security_manager
-from cmdb.utils.system_reader import SystemConfigReader
->>>>>>> 1f65a1bf
 
 LOGGER = logging.getLogger(__name__)
 
 
 class AuthenticationProvider:
-<<<<<<< HEAD
     """Provider super class"""
     PASSWORD_ABLE: bool = True
     EXTERNAL_PROVIDER: bool = False
     PROVIDER_CONFIG_CLASS = AuthProviderConfig
     DEFAULT_PROVIDER_CONFIG = None
-=======
     PASSWORD_ABLE = True
 
     def authenticate(self, user, password: str, **kwargs) -> bool:
@@ -59,7 +49,6 @@
 
 
 class LocalAuthenticationProvider(AuthenticationProvider):
->>>>>>> 1f65a1bf
 
     def __init__(self, config: AuthProviderConfig = None, *args, **kwargs):
         """
@@ -73,7 +62,6 @@
         """Auth method for login"""
         raise NotImplementedError
 
-<<<<<<< HEAD
     def is_active(self) -> bool:
         """Check if provider is active"""
         raise NotImplementedError
@@ -103,7 +91,7 @@
     def get_default_config(cls):
         """Get the default configuration"""
         return cls.DEFAULT_PROVIDER_CONFIG
-=======
+
 
 class NoValidAuthenticationProviderError(Exception):
     """Exception if auth provider do not exist"""
@@ -112,16 +100,8 @@
         self.message = "The Provider {} is not a valid authentication-provider".format(authenticator)
 
 
-class WrongUserPasswordError(Exception):
-    """Exception if wrong user password"""
-
-    def __init__(self, user):
-        self.message = "The password for the user {} was wrong!".format(user)
-
-
 class NotPasswordAbleError(Exception):
     """Exception if application tries to generate a password for an not password_able class"""
 
     def __init__(self, provider):
-        self.message = "The AuthenticationProvider {} is not password able".format(provider)
->>>>>>> 1f65a1bf
+        self.message = "The AuthenticationProvider {} is not password able".format(provider)