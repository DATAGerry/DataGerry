# DATAGERRY - OpenSource Enterprise CMDB
# Copyright (C) 2019 NETHINKS GmbH
#
# This program is free software: you can redistribute it and/or modify
# it under the terms of the GNU Affero General Public License as
# published by the Free Software Foundation, either version 3 of the
# License, or (at your option) any later version.
#
# This program is distributed in the hope that it will be useful,
# but WITHOUT ANY WARRANTY; without even the implied warranty of
# MERCHANTABILITY or FITNESS FOR A PARTICULAR PURPOSE.  See the
# GNU Affero General Public License for more details.
#
# You should have received a copy of the GNU Affero General Public License
# along with this program. If not, see <https://www.gnu.org/licenses/>.
from typing import Union, List

from cmdb.data_storage.database_manager import DatabaseManagerMongo
from cmdb.manager.errors import ManagerGetError, ManagerDeleteError
from cmdb.manager import ManagerBase
from cmdb.framework.managers.error.framework_errors import FrameworkGetError, FrameworkNotFoundError, \
    FrameworkIterationError, FrameworkDeleteError, FrameworkUpdateError
from cmdb.framework.results.iteration import IterationResult
from cmdb.framework.utils import PublicID, Collection
from cmdb.search import Query, Pipeline
from cmdb.search.query.builder import Builder


class FrameworkQueryBuilder(Builder):
    """Query/Pipeline builder class for the framework managers"""

    def __init__(self):
        """Init a query or a pipeline to None"""
        self.query: Union[Query, Pipeline] = Pipeline([])
        super(FrameworkQueryBuilder, self).__init__()

    def __len__(self):
        """Get the length of the query"""
        return len(self.query)

    def clear(self):
        """`Delete` the query content"""
        self.query = None

    def build(self, filter: Union[List[dict], dict], limit: int, skip: int, sort: str, order: int, *args, **kwargs) -> \
            Union[Query, Pipeline]:
        """
        Converts the parameters from the call to a mongodb aggregation pipeline

        Args:
            filter: dict or list of dict query/queries which the elements have to match.
            limit: max number of documents to return.
            skip: number of documents to skip first.
            sort: sort field
            order: sort order
            *args:
            **kwargs:

        Returns:
            The `FrameworkQueryBuilder` query pipeline with the parameter contents.
        """
        self.clear()
        self.query = Pipeline([])

        if isinstance(filter, dict):
            self.query.append(self.match_(filter))
        elif isinstance(filter, list):
            for pipe in filter:
                self.query.append(pipe)

        if limit == 0:
            results_query = [self.skip_(limit)]
        else:
            results_query = [self.skip_(skip), self.limit_(limit)]

        self.query.append(self.sort_(sort=sort, order=order))
        self.query.append(self.facet_({
            'meta': [self.count_('total')],
            'results': results_query
        }))
        return self.query


class FrameworkManager(ManagerBase):
    """Framework managers implementation for all framework based CRUD operations."""

    def __init__(self, collection: Collection, database_manager: DatabaseManagerMongo = None):
        """
        Set the collection name and the database connection.

        Args:
            collection: Name of the database collection
            database_manager: Active database managers instance
        """
        self.collection: Collection = collection
        self.builder = FrameworkQueryBuilder()
        super(FrameworkManager, self).__init__(database_manager)

    def iterate(self, filter: dict, limit: int, skip: int, sort: str, order: int, *args, **kwargs) -> IterationResult:
<<<<<<< HEAD
        """
        Get multi elements from a collection by passed parameters.

        Notes:
            If you want to get all elements in a collection, just pass a empty dict as filter.

        Args:
            filter: match requirements of field values
            limit: max number of elements to return
            skip: number of elements to skip first
            sort: sort field
            order: sort order
            *args:
            **kwargs:

        Returns:
            IterationResult

        Raises:
            FrameworkIterationError - if something happens during the database aggregation.
        """
        try:
            query: Query = self.builder.build(filter=filter, limit=limit, skip=skip, sort=sort, order=order)
            aggregation_result = next(super(FrameworkManager, self)._aggregate(self.collection, query))
        except ManagerGetError as err:
            raise FrameworkIterationError(err=err)
        return IterationResult.from_aggregation(aggregation_result)

    def get(self, public_id: PublicID) -> dict:
        """
        Get a single framework resource by its id.

        Args:
            public_id: ID of the element inside the database.

        Returns:
            Raw result of the element.

        Raises:
            - FrameworkGetError if something breaks with loading the resource from the database.
            - FrameworkNotFoundError if the PublicID is not in the selected database collection.
        """
        try:
            cursor_result = super(FrameworkManager, self)._get(self.collection, filter={'public_id': public_id},
                                                               limit=1)
        except ManagerGetError as err:
            raise FrameworkGetError(err)
        for resource_result in cursor_result.limit(-1):
            return resource_result
        else:
            raise FrameworkNotFoundError(
                f'A resource with the PublicID {public_id} was not found inside {self.collection}')

    def insert(self, resource: dict) -> PublicID:
        """
        Insert a new framework resource by raw data.

        Args:
            resource(dict): Raw resource information.

        Returns:
            PublicID: public_id of the new inserted resource.
        """
        return super(FrameworkManager, self)._insert(self.collection, resource)

    def update(self, public_id: PublicID, resource: dict):
        """
        Update a existing framework resource by its id.

        Args:
            public_id(PublicID): public_id of the resource which will be updated.
            resource(dict): New resource data.

        Raises:
            - FrameworkUpdateError: If something went wrong during update.
        """
        update_result = super(FrameworkManager, self)._update(self.collection, filter={'public_id': public_id},
                                                              data=resource, upsert=False)
        if update_result.matched_count != 1:
            raise FrameworkUpdateError(f'Something happened during the update!')
        return update_result

    def delete(self, public_id: PublicID):
        """
        Delete a existing resource by its id.

        Args:
            public_id(PublicID): The public_id of the resource which will be deleted.

        Raises:
            - FrameworkDeleteError: If something went wrong during delete.
        """
        try:
            delete_result = super(FrameworkManager, self)._delete(self.collection, public_id=public_id)
        except ManagerDeleteError as err:
            raise FrameworkDeleteError(err=err)
        return delete_result
=======
        raise NotImplementedError

    def get(self, public_id: PublicID) -> dict:
        raise NotImplementedError

    def insert(self, resource: dict) -> PublicID:
        raise NotImplementedError

    def update(self, public_id: PublicID, resource: dict):
        raise NotImplementedError

    def delete(self, public_id: PublicID):
        raise NotImplementedError
>>>>>>> 589cc5f7
<|MERGE_RESOLUTION|>--- conflicted
+++ resolved
@@ -46,7 +46,6 @@
             Union[Query, Pipeline]:
         """
         Converts the parameters from the call to a mongodb aggregation pipeline
-
         Args:
             filter: dict or list of dict query/queries which the elements have to match.
             limit: max number of documents to return.
@@ -84,10 +83,9 @@
 class FrameworkManager(ManagerBase):
     """Framework managers implementation for all framework based CRUD operations."""
 
-    def __init__(self, collection: Collection, database_manager: DatabaseManagerMongo = None):
+    def __init__(self, collection: Collection, database_manager: DatabaseManagerMongo):
         """
         Set the collection name and the database connection.
-
         Args:
             collection: Name of the database collection
             database_manager: Active database managers instance
@@ -97,105 +95,6 @@
         super(FrameworkManager, self).__init__(database_manager)
 
     def iterate(self, filter: dict, limit: int, skip: int, sort: str, order: int, *args, **kwargs) -> IterationResult:
-<<<<<<< HEAD
-        """
-        Get multi elements from a collection by passed parameters.
-
-        Notes:
-            If you want to get all elements in a collection, just pass a empty dict as filter.
-
-        Args:
-            filter: match requirements of field values
-            limit: max number of elements to return
-            skip: number of elements to skip first
-            sort: sort field
-            order: sort order
-            *args:
-            **kwargs:
-
-        Returns:
-            IterationResult
-
-        Raises:
-            FrameworkIterationError - if something happens during the database aggregation.
-        """
-        try:
-            query: Query = self.builder.build(filter=filter, limit=limit, skip=skip, sort=sort, order=order)
-            aggregation_result = next(super(FrameworkManager, self)._aggregate(self.collection, query))
-        except ManagerGetError as err:
-            raise FrameworkIterationError(err=err)
-        return IterationResult.from_aggregation(aggregation_result)
-
-    def get(self, public_id: PublicID) -> dict:
-        """
-        Get a single framework resource by its id.
-
-        Args:
-            public_id: ID of the element inside the database.
-
-        Returns:
-            Raw result of the element.
-
-        Raises:
-            - FrameworkGetError if something breaks with loading the resource from the database.
-            - FrameworkNotFoundError if the PublicID is not in the selected database collection.
-        """
-        try:
-            cursor_result = super(FrameworkManager, self)._get(self.collection, filter={'public_id': public_id},
-                                                               limit=1)
-        except ManagerGetError as err:
-            raise FrameworkGetError(err)
-        for resource_result in cursor_result.limit(-1):
-            return resource_result
-        else:
-            raise FrameworkNotFoundError(
-                f'A resource with the PublicID {public_id} was not found inside {self.collection}')
-
-    def insert(self, resource: dict) -> PublicID:
-        """
-        Insert a new framework resource by raw data.
-
-        Args:
-            resource(dict): Raw resource information.
-
-        Returns:
-            PublicID: public_id of the new inserted resource.
-        """
-        return super(FrameworkManager, self)._insert(self.collection, resource)
-
-    def update(self, public_id: PublicID, resource: dict):
-        """
-        Update a existing framework resource by its id.
-
-        Args:
-            public_id(PublicID): public_id of the resource which will be updated.
-            resource(dict): New resource data.
-
-        Raises:
-            - FrameworkUpdateError: If something went wrong during update.
-        """
-        update_result = super(FrameworkManager, self)._update(self.collection, filter={'public_id': public_id},
-                                                              data=resource, upsert=False)
-        if update_result.matched_count != 1:
-            raise FrameworkUpdateError(f'Something happened during the update!')
-        return update_result
-
-    def delete(self, public_id: PublicID):
-        """
-        Delete a existing resource by its id.
-
-        Args:
-            public_id(PublicID): The public_id of the resource which will be deleted.
-
-        Raises:
-            - FrameworkDeleteError: If something went wrong during delete.
-        """
-        try:
-            delete_result = super(FrameworkManager, self)._delete(self.collection, public_id=public_id)
-        except ManagerDeleteError as err:
-            raise FrameworkDeleteError(err=err)
-        return delete_result
-=======
         raise NotImplementedError
 
     def get(self, public_id: PublicID) -> dict:
@@ -208,5 +107,4 @@
         raise NotImplementedError
 
     def delete(self, public_id: PublicID):
-        raise NotImplementedError
->>>>>>> 589cc5f7
+        raise NotImplementedError