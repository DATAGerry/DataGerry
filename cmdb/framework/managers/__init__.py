# DATAGERRY - OpenSource Enterprise CMDB
# Copyright (C) 2019 NETHINKS GmbH
#
# This program is free software: you can redistribute it and/or modify
# it under the terms of the GNU Affero General Public License as
# published by the Free Software Foundation, either version 3 of the
# License, or (at your option) any later version.
#
# This program is distributed in the hope that it will be useful,
# but WITHOUT ANY WARRANTY; without even the implied warranty of
# MERCHANTABILITY or FITNESS FOR A PARTICULAR PURPOSE.  See the
# GNU Affero General Public License for more details.
#
# You should have received a copy of the GNU Affero General Public License
# along with this program. If not, see <https://www.gnu.org/licenses/>.

<<<<<<< HEAD
from cmdb.data_storage.database_manager import DatabaseManagerMongo
from cmdb.framework.managers.error.manager_errors import ManagerGetError, ManagerInsertError, \
    ManagerUpdateError, ManagerDeleteError
from cmdb.framework.utils import Collection, PublicID


class ManagerBase:
    """
    Manager base class for all core CRUD function.
    Will be replacing `CmdbManagerBase` in the future.
    """

    def __init__(self, database_manager: DatabaseManagerMongo = None):
        """
        Init/Open the database connection.

        Args:
            database_manager: Database managers instance
        """
        self._database_manager: DatabaseManagerMongo = database_manager

    def _aggregate(self, collection: Collection, *args, **kwargs):
        """
        Calls mongodb aggregation
        Args:
            collection: Name of the collection
            *args:
            **kwargs:

        Returns:
            - A :class:`~pymongo.command_cursor.CommandCursor` over the result set.
        """
        try:
            return self._database_manager.aggregate(collection, *args, **kwargs)
        except Exception as err:
            raise ManagerGetError(err)

    def _get(self, collection: Collection, filter=None, *args, **kwargs):
        """
        Calls mongodb find operation
        Args:
            collection: Name of the collection
            filter: Match dictionary
            *args:
            **kwargs:

        Returns:
            - A :class:`~pymongo.command_cursor.CommandCursor` over the result set.
        """
        try:
            return self._database_manager.find(collection, filter=filter, *args, **kwargs)
        except Exception as err:
            raise ManagerGetError(err)

    def _insert(self, collection: Collection, data: Any):
        """
        Calls mongodb insert operation
        Args:
            collection: Name of the collection
            data: Insert data (normally a dict)

        Returns:
            - An instance of :class:`~pymongo.results.InsertOneResult`.
        """
        try:
            return self._database_manager.insert(collection, data=data)
        except Exception as err:
            raise ManagerInsertError(err)

    def _update(self, collection: Collection, filter, data, *args, **kwargs):
        """
        Calls a mongodb update operation
        Args:
            collection: Name of the collection
            filter: Match dictionary
            data: Update data (normally a dict)
            *args:
            **kwargs:

        Returns:
            - An instance of :class:`~pymongo.results.UpdateResult`.
        """
        try:
            return self._database_manager.update(collection, filter=filter, data=data, *args, **kwargs)
        except Exception as err:
            raise ManagerUpdateError(err)

    def _delete(self, collection: Collection, public_id: PublicID):
        """
        Calls a mongodb delete operation
        Args:
            collection: Name of the collection
            public_id: Public ID of Document

        Returns:
            - An instance of :class:`~pymongo.results.DeleteResult`.
        """
        try:
            return self._database_manager.delete(collection, public_id=public_id)
        except Exception as err:
            raise ManagerDeleteError(err)
=======
>>>>>>> 589cc5f7
<|MERGE_RESOLUTION|>--- conflicted
+++ resolved
@@ -14,107 +14,3 @@
 # You should have received a copy of the GNU Affero General Public License
 # along with this program. If not, see <https://www.gnu.org/licenses/>.
 
-<<<<<<< HEAD
-from cmdb.data_storage.database_manager import DatabaseManagerMongo
-from cmdb.framework.managers.error.manager_errors import ManagerGetError, ManagerInsertError, \
-    ManagerUpdateError, ManagerDeleteError
-from cmdb.framework.utils import Collection, PublicID
-
-
-class ManagerBase:
-    """
-    Manager base class for all core CRUD function.
-    Will be replacing `CmdbManagerBase` in the future.
-    """
-
-    def __init__(self, database_manager: DatabaseManagerMongo = None):
-        """
-        Init/Open the database connection.
-
-        Args:
-            database_manager: Database managers instance
-        """
-        self._database_manager: DatabaseManagerMongo = database_manager
-
-    def _aggregate(self, collection: Collection, *args, **kwargs):
-        """
-        Calls mongodb aggregation
-        Args:
-            collection: Name of the collection
-            *args:
-            **kwargs:
-
-        Returns:
-            - A :class:`~pymongo.command_cursor.CommandCursor` over the result set.
-        """
-        try:
-            return self._database_manager.aggregate(collection, *args, **kwargs)
-        except Exception as err:
-            raise ManagerGetError(err)
-
-    def _get(self, collection: Collection, filter=None, *args, **kwargs):
-        """
-        Calls mongodb find operation
-        Args:
-            collection: Name of the collection
-            filter: Match dictionary
-            *args:
-            **kwargs:
-
-        Returns:
-            - A :class:`~pymongo.command_cursor.CommandCursor` over the result set.
-        """
-        try:
-            return self._database_manager.find(collection, filter=filter, *args, **kwargs)
-        except Exception as err:
-            raise ManagerGetError(err)
-
-    def _insert(self, collection: Collection, data: Any):
-        """
-        Calls mongodb insert operation
-        Args:
-            collection: Name of the collection
-            data: Insert data (normally a dict)
-
-        Returns:
-            - An instance of :class:`~pymongo.results.InsertOneResult`.
-        """
-        try:
-            return self._database_manager.insert(collection, data=data)
-        except Exception as err:
-            raise ManagerInsertError(err)
-
-    def _update(self, collection: Collection, filter, data, *args, **kwargs):
-        """
-        Calls a mongodb update operation
-        Args:
-            collection: Name of the collection
-            filter: Match dictionary
-            data: Update data (normally a dict)
-            *args:
-            **kwargs:
-
-        Returns:
-            - An instance of :class:`~pymongo.results.UpdateResult`.
-        """
-        try:
-            return self._database_manager.update(collection, filter=filter, data=data, *args, **kwargs)
-        except Exception as err:
-            raise ManagerUpdateError(err)
-
-    def _delete(self, collection: Collection, public_id: PublicID):
-        """
-        Calls a mongodb delete operation
-        Args:
-            collection: Name of the collection
-            public_id: Public ID of Document
-
-        Returns:
-            - An instance of :class:`~pymongo.results.DeleteResult`.
-        """
-        try:
-            return self._database_manager.delete(collection, public_id=public_id)
-        except Exception as err:
-            raise ManagerDeleteError(err)
-=======
->>>>>>> 589cc5f7
