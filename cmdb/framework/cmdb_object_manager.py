# DATAGERRY - OpenSource Enterprise CMDB
# Copyright (C) 2019 NETHINKS GmbH
#
# This program is free software: you can redistribute it and/or modify
# it under the terms of the GNU Affero General Public License as
# published by the Free Software Foundation, either version 3 of the
# License, or (at your option) any later version.
#
# This program is distributed in the hope that it will be useful,
# but WITHOUT ANY WARRANTY; without even the implied warranty of
# MERCHANTABILITY or FITNESS FOR A PARTICULAR PURPOSE.  See the
# GNU Affero General Public License for more details.
#
# You should have received a copy of the GNU Affero General Public License
# along with this program.  If not, see <https://www.gnu.org/licenses/>.

"""
This manager represents the core functionalities for the use of CMDB objects.
All communication with the objects is controlled by this manager.
The implementation of the manager used is always realized using the respective superclass.

"""
import logging
<<<<<<< HEAD
=======
import re
import json
>>>>>>> 853a2355

from cmdb.data_storage.database_utils import object_hook
from bson import json_util
from datetime import datetime
from typing import List

from cmdb.data_storage.database_manager import InsertError, PublicIDAlreadyExists
from cmdb.event_management.event import Event
from cmdb.framework.cmdb_base import CmdbManagerBase
from cmdb.framework.cmdb_category import CmdbCategory
from cmdb.framework.cmdb_collection import CmdbCollection, CmdbCollectionTemplate
from cmdb.framework.cmdb_errors import WrongInputFormatError, UpdateError, TypeInsertError, TypeAlreadyExists, \
    TypeNotFoundError, ObjectInsertError, ObjectDeleteError, NoRootCategories, ObjectManagerGetError, \
    ObjectManagerInsertError, ObjectManagerUpdateError, ObjectManagerDeleteError
from cmdb.framework.cmdb_link import CmdbLink
from cmdb.framework.cmdb_object import CmdbObject
from cmdb.framework.cmdb_status import CmdbStatus
from cmdb.framework.cmdb_type import CmdbType
from cmdb.search.query import Query
from cmdb.utils.error import CMDBError
from cmdb.user_management import User

LOGGER = logging.getLogger(__name__)


class CmdbObjectManager(CmdbManagerBase):
    def __init__(self, database_manager=None, event_queue=None):
        self._event_queue = event_queue
        super(CmdbObjectManager, self).__init__(database_manager)

    def is_ready(self) -> bool:
        return self.dbm.status()

    def get_new_id(self, collection: str) -> int:
        return self.dbm.get_next_public_id(collection)

    def search(self, collection, query: Query, *args, **kwargs) -> List:
        LOGGER.debug(f'[ObjectManager][Search] {args} | {kwargs}')
        try:
            return self._search(collection=collection, query=query, **kwargs)
        except Exception as err:
            raise ObjectManagerGetError(err)

    def get_object(self, public_id: int):
        try:
            return CmdbObject(
                **self._get(
                    collection=CmdbObject.COLLECTION,
                    public_id=public_id
                )
            )
        except (CMDBError, Exception) as err:
            raise ObjectManagerGetError(err.message)

    def get_objects(self, public_ids: list):
        object_list = []
        for public_id in public_ids:
            object_list.append(self.get_object(public_id))
        return object_list

    def get_objects_by(self, sort='public_id', direction=-1, **requirements):
        ack = []
        objects = self._get_many(collection=CmdbObject.COLLECTION, sort=sort, direction=direction, **requirements)
        for obj in objects:
            ack.append(CmdbObject(**obj))
        return ack

    def get_all_objects(self):
        ack = []
        objects = self._get_many(collection=CmdbObject.COLLECTION, sort='public_id')
        for obj in objects:
            ack.append(CmdbObject(**obj))
        return ack

    def get_objects_by_type(self, type_id: int):
        return self.get_objects_by(type_id=type_id)

    def count_objects_by_type(self, public_id: int):
        """This method does not actually
               performs the find() operation
               but instead returns
               a numerical count of the documents that meet the selection criteria.

               Args:
                   collection (str): name of database collection
                   public_id (int): public id of document
                   *args: arguments for search operation
                   **kwargs:

               Returns:
                   returns the count of the documents
               """

        formatted_type_id = {'type_id': public_id}
        return self.dbm.count(CmdbObject.COLLECTION, formatted_type_id)

    def group_objects_by_value(self, value: str, match=None):
        """This method does not actually
           performs the find() operation
           but instead returns
           a objects grouped by type of the documents that meet the selection criteria.

           Args:
               value (str): grouped by value
               match (dict): stage filters the documents to only pass documents.
           Returns:
               returns the objects grouped by value of the documents
           """
        agr = []
        if match:
            agr.append({'$match': match})
        agr.append({'$group': {'_id': '$' + value, 'count': {'$sum': 1}}})
        agr.append({'$sort': {'count': -1}})

        return self.dbm.aggregate(CmdbObject.COLLECTION, agr)

    def sort_objects_by_field_value(self, value: str, order=-1, match=None):
        """This method does not actually
           performs the find() operation
           but instead returns
           a objects sorted by value of the documents that meet the selection criteria.

           Args:
               value (str): sorted by value
               order : Ascending/Descending Sort e.g. -1
               match (dict): stage filters the documents to only pass documents.
           Returns:
               returns the list of CMDB Objects sorted by value of the documents
           """
        agr = []
        if match:
            agr.append({'$match': match})
        agr.append({"$addFields": {
                "order": {
                    "$filter": {
                      "input": "$fields",
                      "as": "fields",
                      "cond": {"$eq": ["$$fields.name", value]}
                    }
                }
            }})
        agr.append({'$sort': {'order': order}})

        object_list = []
        cursor = self.dbm.aggregate(CmdbObject.COLLECTION, agr)
        for document in cursor:
            put_data = json.loads(json_util.dumps(document), object_hook=object_hook)
            object_list.append(CmdbObject(**put_data))

        return object_list

    def count_objects(self):
        return self.dbm.count(collection=CmdbObject.COLLECTION)

    def _find_query_fields(self, query, match_fields=list()):
        for key, items in query.items():
            if isinstance(items, dict):
                if 'fields.value' == key:
                    match_fields.append(items['$regex'])
                else:
                    for item in items:
                        self._find_query_fields(item, match_fields=match_fields)
        return match_fields

    def insert_object(self, data: (CmdbObject, dict)) -> int:
        """
        Insert new CMDB Object
        Args:
            data: init data
            request_user: current user, to detect who triggered event
        Returns:
            Public ID of the new object in database
        """
        if isinstance(data, dict):
            try:
                new_object = CmdbObject(**data)
            except CMDBError as e:
                LOGGER.debug(f'Error while inserting object - error: {e.message}')
                raise ObjectManagerInsertError(e)
        elif isinstance(data, CmdbObject):
            new_object = data
        try:
            ack = self.dbm.insert(
                collection=CmdbObject.COLLECTION,
                data=new_object.to_database()
            )
            if self._event_queue:
                event = Event("cmdb.core.object.added", {"id": new_object.get_public_id(),
                                                         "type_id": new_object.get_type_id(),
                                                         "user_id": new_object.author_id})
                self._event_queue.put(event)
        except (CMDBError, PublicIDAlreadyExists) as e:
            raise ObjectInsertError(e)
        return ack

    def update_object(self, data: (dict, CmdbObject), request_user: User) -> str:
        if isinstance(data, dict):
            update_object = CmdbObject(**data)
        elif isinstance(data, CmdbObject):
            update_object = data
        else:
            raise ObjectManagerUpdateError('Wrong CmdbObject init format - expecting CmdbObject or dict')
        update_object.last_edit_time = datetime.utcnow()
        ack = self._update(
            collection=CmdbObject.COLLECTION,
            public_id=update_object.get_public_id(),
            data=update_object.to_database()
        )
        # create cmdb.core.object.updated event
        if self._event_queue:
            event = Event("cmdb.core.object.updated", {"id": update_object.get_public_id(),
                                                       "type_id": update_object.get_type_id(),
                                                       "user_id": request_user.get_public_id()})
            self._event_queue.put(event)
        return ack.acknowledged

    def remove_object_fields(self, filter_query: dict, update: dict):
        ack = self._update_many(CmdbObject.COLLECTION, filter_query, update)
        return ack

    def update_object_fields(self, filter: dict, update: dict):
        ack = self._update_many(CmdbObject.COLLECTION, filter, update)
        return ack

    def get_object_references(self, public_id: int, active_flag=None) -> list:
        # Type of given object id
        type_id = self.get_object(public_id=public_id).get_type_id()

        # query for all types with ref input type with value of type id
        req_type_query = {"fields": {"$elemMatch": {"type": "ref", "$and": [{"ref_types": int(type_id)}]}}}

        # get type list with given query
        req_type_list = self.get_types_by(**req_type_query)

        type_init_list = []
        for new_type_init in req_type_list:
            try:
                current_loop_type = new_type_init
                ref_field = current_loop_type.get_field_of_type_with_value(input_type='ref', _filter='ref_types',
                                                                           value=type_id)
                type_init_list.append(
                    {"type_id": current_loop_type.get_public_id(), "field_name": ref_field['name']})
            except CMDBError as e:
                LOGGER.warning('Unsolvable type reference with type {}'.format(e.message))
                continue

        referenced_by_objects = []
        for possible_object_types in type_init_list:
            referenced_query = {"type_id": possible_object_types['type_id'], "fields": {
                "$elemMatch": {"$and": [{"name": possible_object_types['field_name']}],
                               "$or": [{"value": int(public_id)}, {"value": str(public_id)}]}}}
            if active_flag:
                referenced_query.update({'active': {"$eq": True}})

            referenced_by_objects = referenced_by_objects + self.get_objects_by(**referenced_query)

        return referenced_by_objects

    def delete_object(self, public_id: int, request_user: User):
        try:
            if self._event_queue:
                event = Event("cmdb.core.object.deleted",
                              {"id": public_id,
                               "type_id": self.get_object(public_id).get_type_id(),
                               "user_id": request_user.get_public_id()})
                self._event_queue.put(event)
            ack = self._delete(CmdbObject.COLLECTION, public_id)
            return ack
        except (CMDBError, Exception):
            raise ObjectDeleteError(msg=public_id)

    def delete_many_objects(self, filter_query: dict, public_ids, request_user: User):
        ack = self._delete_many(CmdbObject.COLLECTION, filter_query)
        if self._event_queue:
            event = Event("cmdb.core.objects.deleted", {"ids": public_ids,
                                                        "user_id": request_user.get_public_id()})
            self._event_queue.put(event)
        return ack

    def get_all_types(self):
        ack = []
        types = self._get_many(collection=CmdbType.COLLECTION)
        for type_obj in types:
            ack.append(CmdbType(**type_obj))
        return ack

    def get_type(self, public_id: int):
        try:
            return CmdbType(**self.dbm.find_one(
                collection=CmdbType.COLLECTION,
                public_id=public_id)
                            )
        except (CMDBError, Exception) as e:
            raise ObjectManagerGetError(err=e)

    def get_type_by(self, **requirements) -> CmdbType:
        try:
            found_type_list = self._get_many(collection=CmdbType.COLLECTION, limit=1, **requirements)
            if len(found_type_list) > 0:
                return CmdbType(**found_type_list[0])
            else:
                raise ObjectManagerGetError(err='More than 1 type matches this requirement')
        except (CMDBError, Exception) as e:
            raise ObjectManagerGetError(err=e)

    def get_types_by(self, sort='public_id', **requirements):
        ack = []
        objects = self._get_many(collection=CmdbType.COLLECTION, sort=sort, **requirements)
        for data in objects:
            ack.append(CmdbType(**data))
        return ack

    def group_type_by_value(self, value: str, match=None):
        """This method does not actually
           performs the find() operation
           but instead returns
           a objects grouped by type of the documents that meet the selection criteria.

           Args:
               value (str): grouped by value
               match (dict): stage filters the documents to only pass documents.
           Returns:
               returns the objects grouped by value of the documents
           """
        agr = []
        if match:
            agr.append({'$match': match})
        agr.append({'$group': {'_id': '$'+value, 'count': {'$sum': 1}}})
        agr.append({'$sort': {'count': -1}})

        return self.dbm.aggregate(CmdbType.COLLECTION, agr)

    def insert_type(self, data: (CmdbType, dict)):
        if isinstance(data, CmdbType):
            new_type = data
        elif isinstance(data, dict):
            new_type = CmdbType(**data)
        else:
            raise WrongInputFormatError(CmdbType, data, "Possible data: dict or CmdbType")
        try:
            ack = self._insert(collection=CmdbType.COLLECTION, data=new_type.to_database())
            LOGGER.debug(f"Inserted new type with ack {ack}")
            if self._event_queue:
                event = Event("cmdb.core.objecttype.added", {"id": new_type.get_public_id()})
                self._event_queue.put(event)
        except PublicIDAlreadyExists:
            raise TypeAlreadyExists(type_id=new_type.get_public_id())
        except (CMDBError, InsertError):
            raise TypeInsertError(new_type.get_public_id())
        return ack

    def update_type(self, data: (CmdbType, dict)):
        if isinstance(data, CmdbType):
            update_type = data
        elif isinstance(data, dict):
            update_type = CmdbType(**data)
        else:
            raise WrongInputFormatError(CmdbType, data, "Possible data: dict or CmdbType")

        ack = self._update(
            collection=CmdbType.COLLECTION,
            public_id=update_type.get_public_id(),
            data=update_type.to_database()
        )
        if self._event_queue:
            event = Event("cmdb.core.objecttype.updated", {"id": update_type.get_public_id()})
            self._event_queue.put(event)
        return ack

    def update_many_types(self, filter: dict, update: dict):
        ack = self._update_many(CmdbType.COLLECTION, filter, update)
        return ack

    def count_types(self):
        return self.dbm.count(collection=CmdbType.COLLECTION)

    def delete_type(self, public_id: int):
        ack = self._delete(CmdbType.COLLECTION, public_id)
        if self._event_queue:
            event = Event("cmdb.core.objecttype.deleted", {"id": public_id})
            self._event_queue.put(event)
        return ack

    def delete_many_types(self, filter_query: dict, public_ids):
        ack = self._delete_many(CmdbType.COLLECTION, filter_query)
        if self._event_queue:
            event = Event("cmdb.core.objecttypes.deleted", {"ids": public_ids})
            self._event_queue.put(event)
        return ack

    def get_all_categories(self):
        ack = []
        cats = self.dbm.find_all(collection=CmdbCategory.COLLECTION, sort=[('public_id', 1)])
        for cat_obj in cats:
            try:
                ack.append(CmdbCategory(**cat_obj))
            except CMDBError as e:
                LOGGER.debug("Error while parsing Category")
                LOGGER.debug(e.message)
        return ack

    def get_categories_by(self, _filter: dict) -> list:
        """
        get all categories by requirements
        """
        ack = []
        query_filter = _filter
        root_categories = self.dbm.find_all(collection=CmdbCategory.COLLECTION, filter=query_filter)
        for cat_obj in root_categories:
            try:
                ack.append(CmdbCategory(**cat_obj))
            except CMDBError as e:
                LOGGER.debug("Error while parsing Category")
                LOGGER.debug(e.message)
        return ack

    def _get_category_nodes(self, parent_list: list) -> dict:
        edge = []
        for cat_child in parent_list:
            next_children = self.get_categories_by(_filter={'parent_id': cat_child.get_public_id()})
            if len(next_children) > 0:
                edge.append({
                    'category': cat_child,
                    'children': self._get_category_nodes(next_children)
                })
            else:
                edge.append({
                    'category': cat_child,
                    'children': None
                })
        return edge

    def get_category_tree(self) -> dict:
        tree = list()
        root_categories = self.get_categories_by(_filter={
            '$or': [
                {'parent_id': {'$exists': False}},
                {'parent_id': 0}
            ]
        })
        if len(root_categories) > 0:
            tree = self._get_category_nodes(root_categories)
        else:
            raise NoRootCategories()
        return tree

    def get_category(self, public_id: int):
        return CmdbCategory(**self.dbm.find_one(
            collection=CmdbCategory.COLLECTION,
            public_id=public_id)
                            )

    def insert_category(self, data: (CmdbCategory, dict)):
        if isinstance(data, CmdbCategory):
            new_category = data
        elif isinstance(data, dict):
            new_category = CmdbCategory(**data)

        return self._insert(collection=CmdbCategory.COLLECTION, data=new_category.to_database())

    def update_category(self, data: dict):
        if isinstance(data, CmdbCategory):
            update_category = data
        elif isinstance(data, dict):
            update_category = CmdbCategory(**data)
        ack = self._update(
            collection=CmdbCategory.COLLECTION,
            public_id=update_category.get_public_id() or update_category.public_id,
            data=update_category.to_database()
        )
        return ack

    def delete_category(self, public_id: int):
        ack = self._delete(CmdbCategory.COLLECTION, public_id)
        return ack

    # STATUS CRUD
    def get_statuses(self) -> list:
        status_list = list()
        try:
            collection_resp = self.dbm.find_all(collection=CmdbStatus.COLLECTION)
        except(CMDBError, Exception) as err:
            LOGGER.error(err)
            raise ObjectManagerGetError(err)

        for collection in collection_resp:
            try:
                status_list.append(CmdbStatus(
                    **collection
                ))
            except(CMDBError, Exception) as err:
                LOGGER.error(err)
                continue
        return status_list

    def get_status(self, public_id) -> CmdbStatus:
        try:
            return CmdbStatus(**self.dbm.find_one(
                collection=CmdbStatus.COLLECTION,
                public_id=public_id
            ))
        except (CMDBError, Exception) as err:
            LOGGER.error(err)
            raise ObjectManagerGetError(err)

    def insert_status(self, data) -> int:
        try:
            new_status = CmdbStatus(**data)
            ack = self.dbm.insert(CmdbStatus.COLLECTION, new_status.to_database())
        except (CMDBError, Exception) as err:
            LOGGER.error(err)
            raise ObjectManagerInsertError(err)
        return ack

    def update_status(self, data):
        try:
            updated_status = CmdbStatus(**data)
            ack = self._update(CmdbStatus.COLLECTION, updated_status.get_public_id(), updated_status.to_database())
        except (CMDBError, Exception) as err:
            LOGGER.error(err)
            raise ObjectManagerUpdateError(err)
        return ack.acknowledged

    def delete_status(self, public_id: int):
        return NotImplementedError

    # COLLECTIONS/TEMPLATES CRUD
    def get_collections(self) -> list:
        collection_list = list()
        try:
            collection_resp = self._get_many(collection=CmdbCollection.COLLECTION)
        except(CMDBError, Exception) as err:
            raise ObjectManagerGetError(err)
        for collection in collection_resp:
            try:
                collection_list.append(CmdbCollection(
                    **collection
                ))
            except(CMDBError, Exception) as err:
                LOGGER.error(err)
                continue
        return collection_list

    def get_collection(self, public_id: int) -> CmdbCollection:
        try:
            return CmdbCollection(**self.dbm.find_one(
                collection=CmdbCollection.COLLECTION,
                public_id=public_id
            ))
        except (CMDBError, Exception) as err:
            LOGGER.error(err)
            raise ObjectManagerGetError(err)

    def insert_collection(self, data) -> int:
        try:
            new_collection = CmdbCollection(**data)
            ack = self.dbm.insert(CmdbCollection.COLLECTION, new_collection.to_database())
        except (CMDBError, Exception) as err:
            LOGGER.error(err)
            raise ObjectManagerInsertError(err)
        return ack

    def update_collection(self, data):
        return NotImplementedError

    def delete_collection(self, public_id: int):
        return NotImplementedError

    # CRUD COLLECTION TEMPLATES
    def get_collection_templates(self) -> list:
        collection_template_list = list()
        try:
            collection_resp = self._get_many(collection=CmdbCollectionTemplate.COLLECTION)
        except(CMDBError, Exception) as err:
            LOGGER.error(err)
            raise ObjectManagerGetError(err)

        for collection in collection_resp:
            try:
                collection_template_list.append(CmdbCollectionTemplate(
                    **collection
                ))
            except(CMDBError, Exception) as err:
                LOGGER.error(err)
                continue
        return collection_template_list

    def get_collection_template(self, public_id: int) -> CmdbCollectionTemplate:
        try:
            return CmdbCollectionTemplate(**self._get(
                collection=CmdbCollectionTemplate.COLLECTION,
                public_id=public_id
            ))
        except (CMDBError, Exception) as err:
            raise ObjectManagerGetError(err)

    def insert_collection_template(self, data: dict) -> int:
        # Insert data
        try:
            possible_id: int = self.dbm.get_highest_id(collection=CmdbCollectionTemplate.COLLECTION) + 1
            data.update({'public_id': possible_id})
            data.update({'creation_time': datetime.utcnow()})
            collection_template_id = self._insert(CmdbCollectionTemplate.COLLECTION, data)
        except (CMDBError, Exception) as err:
            raise ObjectManagerInsertError(err)
        # Check if instance is valid
        try:
            self.get_collection_template(public_id=collection_template_id)
        except ObjectManagerGetError as err:
            # Invalid instance -> delete
            try:
                self.delete_collection_template(collection_template_id)
            except ObjectManagerDeleteError as err_delete:
                raise ObjectInsertError(f'Instance is invalid, but could not delete template: {err_delete.message}')
            raise ObjectManagerInsertError(f'Error in instance of new object: {err.message}')
        return collection_template_id

    def update_collection_template(self, data):
        return NotImplementedError

    def delete_collection_template(self, public_id: int) -> bool:
        try:
            return self._delete(CmdbCollectionTemplate.COLLECTION, public_id)
        except (CMDBError, Exception) as err:
            raise ObjectManagerDeleteError(err)

    # Link CRUD
    def get_link(self, public_id: int):
        try:
            return CmdbLink(**self._get(collection=CmdbLink.COLLECTION, public_id=public_id))
        except (CMDBError, Exception) as err:
            raise ObjectManagerGetError(err)

    def get_links_by_partner(self, public_id: int) -> List[CmdbLink]:
        query = {
            '$or': [
                {'primary': public_id},
                {'secondary': public_id}
            ]
        }
        link_list: List[CmdbLink] = []
        try:
            find_list: List[dict] = self._get_many(CmdbLink.COLLECTION, **query)
            for link in find_list:
                link_list.append(CmdbLink(**link))
        except CMDBError as err:
            raise ObjectManagerGetError(err)
        return link_list

    def insert_link(self, data: dict):
        try:
            new_link = CmdbLink(public_id=self.get_new_id(collection=CmdbLink.COLLECTION), **data)
            return self._insert(CmdbLink.COLLECTION, new_link.to_database())
        except (CMDBError, Exception) as err:
            raise ObjectManagerInsertError(err)

    def delete_link(self, public_id: int):
        try:
            ack = self._delete(CmdbLink.COLLECTION, public_id)
        except (CMDBError, Exception) as err:
            raise ObjectManagerDeleteError(err)
        return ack<|MERGE_RESOLUTION|>--- conflicted
+++ resolved
@@ -21,11 +21,7 @@
 
 """
 import logging
-<<<<<<< HEAD
-=======
-import re
 import json
->>>>>>> 853a2355
 
 from cmdb.data_storage.database_utils import object_hook
 from bson import json_util
