--- conflicted
+++ resolved
@@ -216,8 +216,6 @@
                 raise Exception
         return ack
 
-<<<<<<< HEAD
-=======
     def remove_object_fields(self, filter: dict, update: dict):
         ack = self._update_many(CmdbObject.COLLECTION, filter, update)
         return ack
@@ -226,7 +224,6 @@
         ack = self._update_many(CmdbObject.COLLECTION, filter, update)
         return ack
 
->>>>>>> d8964157
     def get_object_references(self, public_id: int) -> list:
         # Type of given object id
         type_id = self.get_object(public_id=public_id).get_type_id()
