--- conflicted
+++ resolved
@@ -39,7 +39,7 @@
           if (field.type === 'ref' && iteration > 0) {
             const changedPrefix = (prefix ? prefix + '[\'fields\'][\'' + field.name + '\']' : '[\'' + field.name + '\']');
             let subdata;
-<<<<<<< HEAD
+
             if (isNaN(field.ref_types)) {
               await this.getObjectTemplateHelperData(field.ref_types, changedPrefix, iteration).then(data => {
                 subdata = data;
@@ -49,11 +49,7 @@
                 subdata = data;
               });
             }
-=======
-            await this.getObjectTemplateHelperData(field.ref_types, changedPrefix, iteration - 1).then(data => {
-              subdata = data;
-            });
->>>>>>> c0ba0681
+
             templateHelperData.push(({
               label: field.label,
               subdata
