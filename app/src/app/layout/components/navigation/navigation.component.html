<nav id="navbar-cmdb" class="navbar navbar-light navbar-expand-md fixed-top">
  <a class="navbar-brand" routerLink="/">
    <img src="/assets/img/datagerry_logo.svg" class="img-fluid" alt="DATAGERRY"/>
  </a>
  <a href="#" class="btn btn-link sidebar-toggle d-md-down-none">
    <fa-icon icon="bars"></fa-icon>
  </a>
  <button class="navbar-toggler" type="button" data-toggle="collapse" data-target="#navbar-content"
          aria-controls="navbar-content" aria-expanded="false" aria-label="Toggle navigation">
    <span class="navbar-toggler-icon"></span>
  </button>

  <div class="collapse navbar-collapse" id="navbar-content">

    <cmdb-search-bar></cmdb-search-bar>

    <ul class="navbar-nav ml-auto">
      <li class="nav-item dropdown">
        <a class="nav-link dropdown-toggle" href="#" id="framework-dropdown" role="button" data-toggle="dropdown"
           aria-haspopup="true" aria-expanded="false">
          <fa-icon icon="layer-group"></fa-icon>
        </a>
        <div class="dropdown-menu dropdown-menu-right">
          <div class="dropdown-header">Type</div>
          <a class="dropdown-item" routerLink="/framework/type">List all types</a>
          <a class="dropdown-item" routerLink="/framework/type/add">Add a new type</a>
          <div class="dropdown-header">Categories</div>
          <a class="dropdown-item" routerLink="/framework/category">List all categories</a>
          <a class="dropdown-item" routerLink="/framework/category/add">Add new category</a>
        </div>
      </li>
      <li class="nav-item dropdown">
        <a class="nav-link dropdown-toggle" href="#" role="button" data-toggle="dropdown" aria-haspopup="true"
           aria-expanded="false">
          <fa-icon icon="bell"></fa-icon>
        </a>
        <div class="dropdown-menu dropdown-menu-right">
          <div class="dropdown-header">Objects modified</div>
          <a routerLink="/framework/object/user/new/" class="dropdown-item">
            <fa-icon icon="plus"></fa-icon> New
          </a>
          <a routerLink="/framework/object/user/changed/" href="#" class="dropdown-item">
            <fa-icon icon="reply"></fa-icon> Changed
          </a>
          <a routerLink="/framework/object/user/own/" class="dropdown-item">
            <fa-icon icon="briefcase"></fa-icon> Your items
          </a>
        </div>
      </li>
<<<<<<< HEAD
      <li class="nav-item dropdown">
        <a class="nav-link dropdown-toggle" href="#" role="button" data-toggle="dropdown">
          <fa-icon icon="user-cog"></fa-icon>
        </a>
        <div class="dropdown-menu dropdown-menu-right">
          <div class="dropdown-header">User-Management</div>
          <a routerLink="/management/users" class="dropdown-item">
            <fa-icon icon="user-friends"></fa-icon> Users
          </a>
          <a routerLink="/management/groups" class="dropdown-item">
            <fa-icon icon="users"></fa-icon> Groups
          </a>
        </div>
      </li>
=======
<!--      <li class="nav-item dropdown">-->
<!--        <a class="nav-link dropdown-toggle" href="#" role="button" data-toggle="dropdown">-->
<!--          <fa-icon icon="user-cog"></fa-icon>-->
<!--        </a>-->
<!--        <div class="dropdown-menu dropdown-menu-right">-->
<!--          <div class="dropdown-header">User-Management</div>-->
<!--          <a routerLink="/settings/user-management" class="dropdown-item">-->
<!--            <fa-icon icon="user-friends"></fa-icon> Users-->
<!--          </a>-->
<!--          <a routerLink="/settings/user-management/groups" class="dropdown-item">-->
<!--            <fa-icon icon="users"></fa-icon> Groups-->
<!--          </a>-->
<!--          <a routerLink="/settings/user-management/rights" class="dropdown-item">-->
<!--            <fa-icon icon="user-shield"></fa-icon> Rights-->
<!--          </a>-->
<!--        </div>-->
<!--      </li>-->
>>>>>>> 5570b5c4
      <li class="nav-item dropdown">
        <a class="nav-link dropdown-toggle" href="#" role="button" data-toggle="dropdown">
          <fa-icon icon="cogs"></fa-icon>
        </a>
        <div class="dropdown-menu dropdown-menu-right">
          <div class="dropdown-header">Logs</div>
          <a routerLink="/settings/logs/objects" class="dropdown-item">
            <fa-icon icon="clipboard-list"></fa-icon> Object logs
          </a>
        </div>
      </li>
      <li class="nav-item dropdown">
        <a class="nav-link dropdown-toggle" href="#" role="button" data-toggle="dropdown" aria-haspopup="true"
           aria-expanded="false">
          <fa-icon icon="user-circle"></fa-icon>
        </a>
        <div class="dropdown-menu dropdown-menu-right">
          <div class="dropdown-header">Account</div>
<<<<<<< HEAD
          <a routerLink="/management/users/view/{{authService.currentUserValue.public_id}}" class="dropdown-item">
=======
          <a routerLink="/user/view/{{authService.currentUserValue.public_id}}" class="dropdown-item">
>>>>>>> 5570b5c4
            <fa-icon icon="user-edit"></fa-icon> Profile
          </a>
          <div class="dropdown-header">Auth</div>
          <a class="dropdown-item" (click)="logout()">
            <fa-icon icon="sign-out-alt"></fa-icon> Logout
          </a>
        </div>
      </li>
    </ul>

  </div>
</nav><|MERGE_RESOLUTION|>--- conflicted
+++ resolved
@@ -47,7 +47,6 @@
           </a>
         </div>
       </li>
-<<<<<<< HEAD
       <li class="nav-item dropdown">
         <a class="nav-link dropdown-toggle" href="#" role="button" data-toggle="dropdown">
           <fa-icon icon="user-cog"></fa-icon>
@@ -62,25 +61,6 @@
           </a>
         </div>
       </li>
-=======
-<!--      <li class="nav-item dropdown">-->
-<!--        <a class="nav-link dropdown-toggle" href="#" role="button" data-toggle="dropdown">-->
-<!--          <fa-icon icon="user-cog"></fa-icon>-->
-<!--        </a>-->
-<!--        <div class="dropdown-menu dropdown-menu-right">-->
-<!--          <div class="dropdown-header">User-Management</div>-->
-<!--          <a routerLink="/settings/user-management" class="dropdown-item">-->
-<!--            <fa-icon icon="user-friends"></fa-icon> Users-->
-<!--          </a>-->
-<!--          <a routerLink="/settings/user-management/groups" class="dropdown-item">-->
-<!--            <fa-icon icon="users"></fa-icon> Groups-->
-<!--          </a>-->
-<!--          <a routerLink="/settings/user-management/rights" class="dropdown-item">-->
-<!--            <fa-icon icon="user-shield"></fa-icon> Rights-->
-<!--          </a>-->
-<!--        </div>-->
-<!--      </li>-->
->>>>>>> 5570b5c4
       <li class="nav-item dropdown">
         <a class="nav-link dropdown-toggle" href="#" role="button" data-toggle="dropdown">
           <fa-icon icon="cogs"></fa-icon>
@@ -99,11 +79,7 @@
         </a>
         <div class="dropdown-menu dropdown-menu-right">
           <div class="dropdown-header">Account</div>
-<<<<<<< HEAD
           <a routerLink="/management/users/view/{{authService.currentUserValue.public_id}}" class="dropdown-item">
-=======
-          <a routerLink="/user/view/{{authService.currentUserValue.public_id}}" class="dropdown-item">
->>>>>>> 5570b5c4
             <fa-icon icon="user-edit"></fa-icon> Profile
           </a>
           <div class="dropdown-header">Auth</div>
