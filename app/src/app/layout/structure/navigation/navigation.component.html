<nav id="navbar-cmdb" class="navbar navbar-light navbar-expand-lg fixed-top px-0">

  <div class="container-fluid no-gutters px-0">
    <ul class="nav navbar-nav flex-row">
      <li class="nav-item d-lg-none">
        <span (click)="visibilitySidebar()" style="padding: 1.5rem 1.5rem">
          <fa-icon icon="bars"></fa-icon>
        </span>
      </li>
    </ul>

    <div class="navbar-header">
      <a class="navbar-brand" routerLink="/" style="padding-left: 1.5rem">
        <img src="/assets/img/datagerry_logo.svg" class="brand-logo" alt="DATAGERRY"/></a>
    </div>

    <ul class="nav navbar-nav flex-row">
      <li class="nav-item d-lg-none">
        <a class="nav-link collapsed" data-toggle="collapse" data-target="#navbar-content" aria-expanded="false"
           style="padding: 1.5rem 1.5rem">
          <fa-icon icon="ellipsis-v"></fa-icon>
        </a>
      </li>
    </ul>

    <div id="navbar-content" class="collapse navbar-collapse container-content clearfix">
      <div class="row w-100">
        <div class="col-12 col-sm-7 list-inline text-center d-flex justify-content-center align-items-center">
          <cmdb-search-bar></cmdb-search-bar>
        </div>
        <div class="col-12 col-sm-5">
          <ul class="nav navbar-nav navbar-right-menu list-inline text-center d-flex justify-content-end align-items-center">
            <!-- nav Framework -->
            <li *permissionLink="['base.framework.object.view', 'base.framework.type.view', 'base.framework.category.view']"
                class="nav-item dropdown mr-2">
              <a class="nav-link" href="#" role="button" data-toggle="dropdown" aria-haspopup="true"
                 aria-expanded="false">
                <i class="fas fa-map"></i>
              </a>
              <div class="dropdown-menu dropdown">
                <div class="dropdown-header">Framework</div>
                <a class="dropdown-item"
                   *permissionLink="'base.framework.object.add'" [routerLink]="['/framework/object']">
                  <i class="fas fa-vector-square"></i> Objects
                </a>
                <a class="dropdown-item"
                   *permissionLink="'base.framework.type.view'" [routerLink]="['/framework/type']">
                  <i class="fas fa-object-group"></i> Types
                </a>
                <a class="dropdown-item"
                   *permissionLink="'base.framework.category.view'" [routerLink]="['/framework/category']">
                  <i class="fas fa-folder-open"></i> Categories
                </a>
              </div>
            </li>

<<<<<<< HEAD
        <!-- nav Exportd Job -->
        <li *permissionLink="['base.exportd.job.view', 'base.exportd.log.view']" class="nav-item dropdown mr-2">
          <a class="dropdown-toggle nav-link" href="#" role="button" data-toggle="dropdown" aria-haspopup="true"
             aria-expanded="false">
            <fa-icon icon="tachometer-alt"></fa-icon>
          </a>
          <div class="dropdown-menu dropdown-menu-right">
            <div class="dropdown-header" *permissionLink="['base.exportd.job.view']">Task Managment</div>
            <a class="dropdown-item" *permissionLink="['base.exportd.job.view']"
               routerLink="/settings/exportdjob">
              <fa-icon icon="tasks"></fa-icon>
              Exportd Job Settings</a>
            <div class="dropdown-header" *permissionLink="['base.exportd.log.view']">Logs</div>
            <a class="dropdown-item" *permissionLink="['base.exportd.log.view']"
               [routerLink]="['/settings/logs/exportdjobs']">
              <fa-icon icon="clipboard-list"></fa-icon>
              Exportd Job Logs</a>
          </div>
        </li>
        <!-- nav System -->
        <li class="nav-item dropdown mr-2">
          <a class="dropdown-toggle nav-link" href="#" role="button" data-toggle="dropdown" aria-haspopup="true"
             aria-expanded="false">
            <fa-icon icon="cogs"></fa-icon>
          </a>
          <div class="dropdown-menu dropdown-menu-right">
            <div class="dropdown-header"
                 *permissionLink="['base.system.view', 'base.system.edit','base.system.reload']">System
            </div>
            <a class="dropdown-item" *permissionLink="'base.system.view'" [routerLink]="['/settings/system']">
              <i class="fas fa-info-circle"></i> System Information</a>
            <a class="dropdown-item" *permissionLink="'base.system.edit'"
               [routerLink]="['/settings/auth']">
              <i class="fas fa-lock"></i> Authentication
            </a>
            <a class="dropdown-item" *permissionLink="'base.system.edit'"
               [routerLink]="['/settings/regional-settings']">
              <i class="fas fa-calendar-alt"></i> Regional Settings
            </a>
            <a class="dropdown-item" *permissionLink="'base.system.reload'"
               [routerLink]="['/settings/system/properties']">
              <i class="fas fa-database"></i> Database Properties
            </a>
            <div class="dropdown-header"
                 *permissionLink="['base.user-management.user.view', 'base.user-management.group.view']">
              User Management
            </div>
            <a class="dropdown-item" *permissionLink="'base.user-management.user.*'"
               [routerLink]="['/management/users']"><i class="fas fa-user-friends"></i> Users
            </a>
            <a class="dropdown-item" *permissionLink="'base.user-management.group.view'"
               [routerLink]="['/management/groups']"><i class="fas fa-users"></i> Groups
            </a>
            <a class="dropdown-item" [routerLink]="['/management/rights']">
              <i class="fas fa-low-vision"></i> Rights
            </a>
            <a class="dropdown-item" *permissionLink="'base.framework.type.view'"
               [routerLink]="['/', 'management', 'groups','acl']">
              <i class="fas fa-list"></i> ACL
            </a>
            <div *permissionLink="'base.framework.object.edit'" class="dropdown-header">File Manager</div>
            <a *permissionLink="'base.framework.object.edit'" class="dropdown-item"
               [routerLink]="['/filemanager/explorer']">
              <i class="fas fa-folder"></i> Explorer</a>
=======
            <!-- toolbox -->
            <li class="nav-item dropdown nav-item-toolbox mr-2">
              <a class="nav-link" href="#" data-toggle="dropdown" aria-haspopup="true" aria-expanded="false">
                <i class="fas fa-th"></i>
              </a>
              <div class="dropdown-menu dropdown-menu-right dropdown-lg" >
                <div class="dropdown-header">Toolbox</div>
                <div class="p-2">
                  <div class="row no-gutters">
                    <div class="col">
                      <a class="dropdown-icon-item" *permissionLink="['base.exportd.job.view']"
                         routerLink="/settings/exportdjob">
                        <i class="fas fa-tachometer-alt"></i> <span>Exportd</span>
                      </a>
                    </div>
                    <div class="col">
                      <a class="dropdown-icon-item" *permissionLink="['base.docapi.template.view']"
                         [routerLink]="['/settings/docapi']">
                        <fa-icon icon="file-pdf"></fa-icon> <span>PDF Templates</span>
                      </a>
                    </div>
                    <div class="col">
                      <a class="dropdown-icon-item" *permissionLink="'base.framework.object.edit'"
                         [routerLink]="['/filemanager/explorer']">
                        <i class="fas fa-folder"></i> <span>Explorer</span></a>
                    </div>
                    <div class="col">
                      <a class="dropdown-icon-item" *permissionLink="'base.import.*'" [routerLink]="['/import']">
                        <fa-icon icon="file-import"></fa-icon><span>Importer</span></a>
                    </div>
                    <div class="col">
                      <a class="dropdown-icon-item" *permissionLink="'base.export.*'" [routerLink]="['/export']">
                        <fa-icon icon="file-export"></fa-icon><span>Exporter</span></a>
                    </div>
                    <div class="col">
                      <a class="dropdown-icon-item" (click)="feedback()"
                         data-toggle="modal" data-target="#feedback-modal">
                        <i class="far fa-smile"></i> <span>Feedback</span>
                      </a>
                    </div>
                  </div>
                </div>
              </div>
            </li>
>>>>>>> 343331a2

            <!-- nav System -->
            <li class="nav-item dropdown mr-2">
              <a class="nav-link" href="#" role="button" data-toggle="dropdown" aria-haspopup="true"
                 aria-expanded="false">
                <i class="fas fa-cog"></i>
              </a>
              <div class="dropdown-menu dropdown-menu-right">
                <div class="dropdown-header"
                     *permissionLink="['base.system.view', 'base.system.edit','base.system.reload']">System
                </div>
                <a class="dropdown-item" *permissionLink="'base.system.view'" [routerLink]="['/settings/system']">
                  <i class="fas fa-info-circle"></i> System Information</a>
                <a class="dropdown-item" *permissionLink="'base.system.edit'"
                   [routerLink]="['/settings/auth']">
                  <i class="fas fa-lock"></i> Authentication
                </a>
                <a class="dropdown-item" *permissionLink="'base.system.reload'"
                   [routerLink]="['/settings/system/properties']">
                  <i class="fas fa-database"></i> Database Properties
                </a>
                <div class="dropdown-header"
                     *permissionLink="['base.user-management.user.view', 'base.user-management.group.view']">
                  User Management
                </div>
                <a class="dropdown-item" *permissionLink="'base.user-management.user.*'"
                   [routerLink]="['/management/users']"><i class="fas fa-user-friends"></i> Users
                </a>
                <a class="dropdown-item" *permissionLink="'base.user-management.group.view'"
                   [routerLink]="['/management/groups']"><i class="fas fa-users"></i> Groups
                </a>
                <a class="dropdown-item" [routerLink]="['/management/rights']">
                  <i class="fas fa-low-vision"></i> Rights
                </a>
                <a class="dropdown-item" *permissionLink="'base.framework.type.view'"
                   [routerLink]="['/', 'management', 'groups','acl']">
                  <i class="fas fa-list"></i> ACL
                </a>
                <div *permissionLink="'base.framework.log.view'" class="dropdown-header">Logs</div>
                <a *permissionLink="'base.framework.log.view'" class="dropdown-item"
                   [routerLink]="['/settings/logs/objects']">
                  <fa-icon icon="clipboard-list"></fa-icon>
                  Object Logs</a>
                <a class="dropdown-item" *permissionLink="['base.exportd.log.view']"
                   [routerLink]="['/settings/logs/exportdjobs']">
                  <fa-icon icon="clipboard-list"></fa-icon>
                  Exportd Logs</a>
              </div>
            </li>

            <!-- nav user -->
            <li class="nav-item dropdown ml-0">
              <a class="nav-link nav-user mr-0"
                 data-toggle="dropdown" id="topbar-userdrop"
                 href="#" role="button" aria-haspopup="true" aria-expanded="true">
                <span class="account-user-avatar">
                  <img [src]="user.image != null ? user.image : 'assets/img/avatar.png'"
                       alt="user-image" class="rounded-circle">
                </span>
                <span>
                    <span class="account-user-name">{{user?.first_name}} {{user?.last_name}}</span>
                    <span class="account-position">{{group?.label}}</span>
                </span>
              </a>

              <div class="dropdown-menu dropdown-menu-right"
                   aria-labelledby="topbar-userdrop">

                <div class="dropdown-header">My Account</div>

                <a routerLink="/management/users/view/" class="dropdown-item pt-1">
                  <i class="fas fa-user-edit"></i> Settings
                </a>

                <div class="dropdown-header">Support</div>
                <a class="dropdown-item pt-1" [routerLink]="['/info/about']">
                  <i class="fas fa-cube"></i> About DATAGERRY
                </a>

                <a class="dropdown-item" href="/docs" target="_blank">
                  <i class="fas fa-book"></i> Documentation
                </a>

                <a class="dropdown-item" [routerLink]="['/info/license']">
                  <i class="fas fa-lock-open"></i> License
                </a>

                <div class="dropdown-header">Goodbye</div>
                <a class="dropdown-item pb-1" (click)="logout()">
                  <i class="fas fa-sign-out-alt"></i> Logout
                </a>
              </div>
            </li>
          </ul>
        </div>
      </div>
    </div>
  </div>
</nav><|MERGE_RESOLUTION|>--- conflicted
+++ resolved
@@ -53,73 +53,7 @@
                 </a>
               </div>
             </li>
-
-<<<<<<< HEAD
-        <!-- nav Exportd Job -->
-        <li *permissionLink="['base.exportd.job.view', 'base.exportd.log.view']" class="nav-item dropdown mr-2">
-          <a class="dropdown-toggle nav-link" href="#" role="button" data-toggle="dropdown" aria-haspopup="true"
-             aria-expanded="false">
-            <fa-icon icon="tachometer-alt"></fa-icon>
-          </a>
-          <div class="dropdown-menu dropdown-menu-right">
-            <div class="dropdown-header" *permissionLink="['base.exportd.job.view']">Task Managment</div>
-            <a class="dropdown-item" *permissionLink="['base.exportd.job.view']"
-               routerLink="/settings/exportdjob">
-              <fa-icon icon="tasks"></fa-icon>
-              Exportd Job Settings</a>
-            <div class="dropdown-header" *permissionLink="['base.exportd.log.view']">Logs</div>
-            <a class="dropdown-item" *permissionLink="['base.exportd.log.view']"
-               [routerLink]="['/settings/logs/exportdjobs']">
-              <fa-icon icon="clipboard-list"></fa-icon>
-              Exportd Job Logs</a>
-          </div>
-        </li>
-        <!-- nav System -->
-        <li class="nav-item dropdown mr-2">
-          <a class="dropdown-toggle nav-link" href="#" role="button" data-toggle="dropdown" aria-haspopup="true"
-             aria-expanded="false">
-            <fa-icon icon="cogs"></fa-icon>
-          </a>
-          <div class="dropdown-menu dropdown-menu-right">
-            <div class="dropdown-header"
-                 *permissionLink="['base.system.view', 'base.system.edit','base.system.reload']">System
-            </div>
-            <a class="dropdown-item" *permissionLink="'base.system.view'" [routerLink]="['/settings/system']">
-              <i class="fas fa-info-circle"></i> System Information</a>
-            <a class="dropdown-item" *permissionLink="'base.system.edit'"
-               [routerLink]="['/settings/auth']">
-              <i class="fas fa-lock"></i> Authentication
-            </a>
-            <a class="dropdown-item" *permissionLink="'base.system.edit'"
-               [routerLink]="['/settings/regional-settings']">
-              <i class="fas fa-calendar-alt"></i> Regional Settings
-            </a>
-            <a class="dropdown-item" *permissionLink="'base.system.reload'"
-               [routerLink]="['/settings/system/properties']">
-              <i class="fas fa-database"></i> Database Properties
-            </a>
-            <div class="dropdown-header"
-                 *permissionLink="['base.user-management.user.view', 'base.user-management.group.view']">
-              User Management
-            </div>
-            <a class="dropdown-item" *permissionLink="'base.user-management.user.*'"
-               [routerLink]="['/management/users']"><i class="fas fa-user-friends"></i> Users
-            </a>
-            <a class="dropdown-item" *permissionLink="'base.user-management.group.view'"
-               [routerLink]="['/management/groups']"><i class="fas fa-users"></i> Groups
-            </a>
-            <a class="dropdown-item" [routerLink]="['/management/rights']">
-              <i class="fas fa-low-vision"></i> Rights
-            </a>
-            <a class="dropdown-item" *permissionLink="'base.framework.type.view'"
-               [routerLink]="['/', 'management', 'groups','acl']">
-              <i class="fas fa-list"></i> ACL
-            </a>
-            <div *permissionLink="'base.framework.object.edit'" class="dropdown-header">File Manager</div>
-            <a *permissionLink="'base.framework.object.edit'" class="dropdown-item"
-               [routerLink]="['/filemanager/explorer']">
-              <i class="fas fa-folder"></i> Explorer</a>
-=======
+            
             <!-- toolbox -->
             <li class="nav-item dropdown nav-item-toolbox mr-2">
               <a class="nav-link" href="#" data-toggle="dropdown" aria-haspopup="true" aria-expanded="false">
@@ -164,7 +98,6 @@
                 </div>
               </div>
             </li>
->>>>>>> 343331a2
 
             <!-- nav System -->
             <li class="nav-item dropdown mr-2">
@@ -181,6 +114,10 @@
                 <a class="dropdown-item" *permissionLink="'base.system.edit'"
                    [routerLink]="['/settings/auth']">
                   <i class="fas fa-lock"></i> Authentication
+                </a>
+                <a class="dropdown-item" *permissionLink="'base.system.edit'"
+                   [routerLink]="['/settings/regional-settings']">
+                  <i class="fas fa-calendar-alt"></i> Regional Settings
                 </a>
                 <a class="dropdown-item" *permissionLink="'base.system.reload'"
                    [routerLink]="['/settings/system/properties']">
