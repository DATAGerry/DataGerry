/*
* dataGerry - OpenSource Enterprise CMDB
* Copyright (C) 2019 NETHINKS GmbH
*
* This program is free software: you can redistribute it and/or modify
* it under the terms of the GNU Affero General Public License as
* published by the Free Software Foundation, either version 3 of the
* License, or (at your option) any later version.
*
* This program is distributed in the hope that it will be useful,
* but WITHOUT ANY WARRANTY; without even the implied warranty of
* MERCHANTABILITY or FITNESS FOR A PARTICULAR PURPOSE.  See the
* GNU Affero General Public License for more details.

* You should have received a copy of the GNU Affero General Public License
* along with this program.  If not, see <https://www.gnu.org/licenses/>.
*/

import { NgModule } from '@angular/core';
import { CommonModule } from '@angular/common';
import { FooterComponent } from './components/footer/footer.component';
import { NavigationComponent } from './components/navigation/navigation.component';
import { RouterModule } from '@angular/router';
import { BreadcrumbComponent } from './components/breadcrumb/breadcrumb.component';
import { BreadcrumbService } from './components/breadcrumb/breadcrumb.service';
import { SidebarComponent } from './components/sidebar/sidebar.component';
import { SidebarCategoryComponent } from './components/sidebar/sidebar-category.component';
import { ContentHeaderComponent } from './components/content-header/content-header.component';
import { ActiveBadgeComponent } from './helpers/active-badge/active-badge.component';
import { LowercaseDirective } from './directives/lowercase.directive';
import { SearchBarComponent } from './components/search-bar/search-bar.component';
import {FormsModule, ReactiveFormsModule} from '@angular/forms';
import { NgSelectModule } from '@ng-select/ng-select';
import { NgbModule } from '@ng-bootstrap/ng-bootstrap';
import { TableComponent } from './components/table/table.component';
import { DataTablesModule } from 'angular-datatables';

@NgModule({
  declarations: [
    BreadcrumbComponent,
    NavigationComponent,
    FooterComponent,
    SidebarComponent,
    SidebarCategoryComponent,
    ContentHeaderComponent,
    ActiveBadgeComponent,
    LowercaseDirective,
<<<<<<< HEAD
    SearchBarComponent
=======
    SearchBarComponent,
    TableComponent,
>>>>>>> 44d69c65
  ],
  exports: [
    NavigationComponent,
    BreadcrumbComponent,
    FooterComponent,
    ContentHeaderComponent,
    ActiveBadgeComponent,
    SearchBarComponent,
    LowercaseDirective,
    TableComponent
  ],
  imports: [
    CommonModule,
    RouterModule,
    NgSelectModule,
    ReactiveFormsModule,
    NgbModule,
    FormsModule,
    DataTablesModule
  ],
  providers: [
    BreadcrumbService
  ]
})
export class LayoutModule {
}<|MERGE_RESOLUTION|>--- conflicted
+++ resolved
@@ -45,12 +45,8 @@
     ContentHeaderComponent,
     ActiveBadgeComponent,
     LowercaseDirective,
-<<<<<<< HEAD
-    SearchBarComponent
-=======
     SearchBarComponent,
-    TableComponent,
->>>>>>> 44d69c65
+    TableComponent
   ],
   exports: [
     NavigationComponent,
