/*
* DATAGERRY - OpenSource Enterprise CMDB
* Copyright (C) 2019 NETHINKS GmbH
*
* This program is free software: you can redistribute it and/or modify
* it under the terms of the GNU Affero General Public License as
* published by the Free Software Foundation, either version 3 of the
* License, or (at your option) any later version.
*
* This program is distributed in the hope that it will be useful,
* but WITHOUT ANY WARRANTY; without even the implied warranty of
* MERCHANTABILITY or FITNESS FOR A PARTICULAR PURPOSE.  See the
* GNU Affero General Public License for more details.

* You should have received a copy of the GNU Affero General Public License
* along with this program.  If not, see <https://www.gnu.org/licenses/>.
*/

import { NgModule } from '@angular/core';
import { CommonModule } from '@angular/common';
import { NavigationComponent } from './structure/navigation/navigation.component';
import { RouterModule, Routes } from '@angular/router';
import { BreadcrumbComponent } from './structure/breadcrumb/breadcrumb.component';
import { BreadcrumbService } from './structure/breadcrumb/breadcrumb.service';
import { SidebarComponent } from './structure/sidebar/sidebar.component';
import { SidebarCategoryComponent } from './structure/sidebar/sidebar-category.component';
import { ContentHeaderComponent } from './components/content-header/content-header.component';
import { ActiveBadgeComponent } from './helpers/active-badge/active-badge.component';
import { LowercaseDirective } from './directives/lowercase.directive';
import { FooterComponent } from './structure/footer/footer.component';
import { FormsModule, ReactiveFormsModule } from '@angular/forms';
import { NgSelectModule } from '@ng-select/ng-select';
import { TableComponent } from './components/table/table.component';
import { DataTablesModule } from 'angular-datatables';
import { NgbActiveModal, NgbModule } from '@ng-bootstrap/ng-bootstrap';
import { ModalComponent } from './helpers/modal/modal.component';
import { TableModule } from './components/table/table.module';
import { TypeLabelComponent } from './helpers/type-label/type-label.component';
import { SweetAlert2Module } from '@sweetalert2/ngx-sweetalert2';

import { FaIconLibrary, FontAwesomeModule } from '@fortawesome/angular-fontawesome';
import { fas } from '@fortawesome/free-solid-svg-icons';
import { far } from '@fortawesome/free-regular-svg-icons';
import { fab } from '@fortawesome/free-brands-svg-icons';
import { IconPickerModule } from 'ngx-icon-picker';
import { IconPickerComponent } from './helpers/icon-picker/icon-picker.component';
import { UserImageComponent } from './components/user-image/user-image.component';
import { UserDisplayComponent } from './components/user-display/user-display.component';
import { ChartsComponent } from './components/charts/charts.component';
import { ToastModule } from './toast/toast.module';
import { AuthModule } from '../auth/auth.module';
import { NgxSpinnerComponent, NgxSpinnerModule } from 'ngx-spinner';
import { LoadingScreenComponent } from './structure/loading-screen/loading-screen.component';
import { SearchBarModule } from '../search/search-bar/search-bar.module';
import { IntroComponent } from './intro/intro.component';
import { StepByStepIntroComponent } from './intro/step-by-step-intro/step-by-step-intro.component';

import { JwPaginationComponent } from 'jw-angular-pagination';

export const LAYOUT_COMPONENT_ROUTES: Routes = [
  {
    path: '',
    component: NavigationComponent,
    outlet: 'navigation'
  },
  {
    path: '',
    component: SidebarComponent,
    outlet: 'sidebar'
  },
  {
    path: '',
    component: BreadcrumbComponent,
    outlet: 'breadcrumb'
  },
  {
    path: '',
    component: LoadingScreenComponent,
    outlet: 'loading-screen'
  },
  {
    path: '',
    component: FooterComponent,
    outlet: 'footer'
  }
];

@NgModule({
  declarations: [
    LowercaseDirective,
    BreadcrumbComponent,
    NavigationComponent,
    SidebarComponent,
    SidebarCategoryComponent,
    ContentHeaderComponent,
    ActiveBadgeComponent,
    TableComponent,
    ModalComponent,
    IntroComponent,
    TypeLabelComponent,
    FooterComponent,
    IconPickerComponent,
    UserImageComponent,
    UserDisplayComponent,
    ChartsComponent,
    LoadingScreenComponent,
<<<<<<< HEAD
    StepByStepIntroComponent
=======
    JwPaginationComponent
>>>>>>> 2ffef5c6
  ],
  exports: [
    NgxSpinnerComponent,
    LowercaseDirective,
    NavigationComponent,
    BreadcrumbComponent,
    FooterComponent,
    ContentHeaderComponent,
    ActiveBadgeComponent,
    TableComponent,
    TypeLabelComponent,
    IconPickerComponent,
    UserImageComponent,
    UserDisplayComponent,
    ChartsComponent,
    JwPaginationComponent
  ],
  imports: [
    CommonModule,
    RouterModule,
    NgSelectModule,
    ReactiveFormsModule,
    NgxSpinnerModule,
    SearchBarModule,
    NgbModule,
    FormsModule,
    DataTablesModule,
    TableModule,
    FontAwesomeModule,
    IconPickerModule,
    SweetAlert2Module.forRoot(),
    ToastModule,
    AuthModule
  ],
  providers: [
    BreadcrumbService,
    NgbActiveModal
  ],
  entryComponents: [
    ModalComponent,
    IntroComponent,
    StepByStepIntroComponent
  ]
})
export class LayoutModule {
  constructor(private iconLibrary: FaIconLibrary) {
    iconLibrary.addIconPacks(fas, far, fab);
  }
}<|MERGE_RESOLUTION|>--- conflicted
+++ resolved
@@ -104,11 +104,8 @@
     UserDisplayComponent,
     ChartsComponent,
     LoadingScreenComponent,
-<<<<<<< HEAD
-    StepByStepIntroComponent
-=======
+    StepByStepIntroComponent,
     JwPaginationComponent
->>>>>>> 2ffef5c6
   ],
   exports: [
     NgxSpinnerComponent,
