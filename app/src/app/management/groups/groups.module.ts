/*
* DATAGERRY - OpenSource Enterprise CMDB
* Copyright (C) 2019 - 2021 NETHINKS GmbH
*
* This program is free software: you can redistribute it and/or modify
* it under the terms of the GNU Affero General Public License as
* published by the Free Software Foundation, either version 3 of the
* License, or (at your option) any later version.
*
* This program is distributed in the hope that it will be useful,
* but WITHOUT ANY WARRANTY; without even the implied warranty of
* MERCHANTABILITY or FITNESS FOR A PARTICULAR PURPOSE.  See the
* GNU Affero General Public License for more details.

* You should have received a copy of the GNU Affero General Public License
* along with this program. If not, see <https://www.gnu.org/licenses/>.
*/

import { NgModule } from '@angular/core';
import { CommonModule } from '@angular/common';

import { GroupsRoutingModule } from './groups-routing.module';
import { ReactiveFormsModule } from '@angular/forms';
import { NgSelectModule } from '@ng-select/ng-select';
import { LayoutModule } from '../../layout/layout.module';
import { FontAwesomeModule } from '@fortawesome/angular-fontawesome';
import { AuthModule } from '../../auth/auth.module';
import { GroupsComponent } from './groups.component';
import { GroupFormComponent } from './components/group-form/group-form.component';
import { GroupAddComponent } from './group-add/group-add.component';
import { GroupEditComponent } from './group-edit/group-edit.component';
import { GroupDeleteComponent } from './group-delete/group-delete.component';
import { GroupSelectPipe } from './pipes/group-select.pipe';
import { TableModule } from '../../layout/table/table.module';
import { GroupTableUserCellComponent } from './components/group-table-user-cell/group-table-user-cell.component';
import { GroupTableActionsComponent } from './components/group-table-actions/group-table-actions.component';
import { GroupUsersModalComponent } from './modals/group-users-modal/group-users-modal.component';
import { UsersModule } from '../users/users.module';
import { GroupTableListComponent } from './components/group-table-list/group-table-list.component';
<<<<<<< HEAD
import { GroupAclComponent } from './group-acl/group-acl.component';
import { AclModule } from '../../acl/acl.module';
=======
import { GroupFormHelperComponent } from './components/group-form/group-form-helper/group-form-helper/group-form-helper.component';
import {NgbTooltipModule} from "@ng-bootstrap/ng-bootstrap";
>>>>>>> 277ac420

@NgModule({
  entryComponents: [
    GroupUsersModalComponent
  ],
  declarations: [
    GroupsComponent,
    GroupFormComponent,
    GroupAddComponent,
    GroupEditComponent,
    GroupDeleteComponent,
    GroupSelectPipe,
    GroupTableUserCellComponent,
    GroupTableActionsComponent,
    GroupUsersModalComponent,
    GroupTableListComponent,
<<<<<<< HEAD
    GroupAclComponent
=======
    GroupFormHelperComponent
>>>>>>> 277ac420
  ],
  exports: [
    GroupTableListComponent
  ],
<<<<<<< HEAD
  imports: [
    CommonModule,
    GroupsRoutingModule,
    ReactiveFormsModule,
    NgSelectModule,
    LayoutModule,
    FontAwesomeModule,
    AuthModule,
    TableModule,
    UsersModule,
    AclModule
  ]
=======
    imports: [
        CommonModule,
        GroupsRoutingModule,
        ReactiveFormsModule,
        NgSelectModule,
        LayoutModule,
        FontAwesomeModule,
        AuthModule,
        TableModule,
        UsersModule,
        NgbTooltipModule
    ]
>>>>>>> 277ac420
})
export class GroupsModule {
}<|MERGE_RESOLUTION|>--- conflicted
+++ resolved
@@ -37,13 +37,10 @@
 import { GroupUsersModalComponent } from './modals/group-users-modal/group-users-modal.component';
 import { UsersModule } from '../users/users.module';
 import { GroupTableListComponent } from './components/group-table-list/group-table-list.component';
-<<<<<<< HEAD
+import { GroupFormHelperComponent } from './components/group-form/group-form-helper/group-form-helper/group-form-helper.component';
+import { NgbTooltipModule } from '@ng-bootstrap/ng-bootstrap';
 import { GroupAclComponent } from './group-acl/group-acl.component';
 import { AclModule } from '../../acl/acl.module';
-=======
-import { GroupFormHelperComponent } from './components/group-form/group-form-helper/group-form-helper/group-form-helper.component';
-import {NgbTooltipModule} from "@ng-bootstrap/ng-bootstrap";
->>>>>>> 277ac420
 
 @NgModule({
   entryComponents: [
@@ -60,16 +57,12 @@
     GroupTableActionsComponent,
     GroupUsersModalComponent,
     GroupTableListComponent,
-<<<<<<< HEAD
-    GroupAclComponent
-=======
+    GroupAclComponent,
     GroupFormHelperComponent
->>>>>>> 277ac420
   ],
   exports: [
     GroupTableListComponent
   ],
-<<<<<<< HEAD
   imports: [
     CommonModule,
     GroupsRoutingModule,
@@ -80,22 +73,9 @@
     AuthModule,
     TableModule,
     UsersModule,
-    AclModule
+    AclModule,
+    NgbTooltipModule
   ]
-=======
-    imports: [
-        CommonModule,
-        GroupsRoutingModule,
-        ReactiveFormsModule,
-        NgSelectModule,
-        LayoutModule,
-        FontAwesomeModule,
-        AuthModule,
-        TableModule,
-        UsersModule,
-        NgbTooltipModule
-    ]
->>>>>>> 277ac420
 })
 export class GroupsModule {
 }