--- conflicted
+++ resolved
@@ -27,13 +27,7 @@
 
   private acl: AccessControlList;
 
-<<<<<<< HEAD
-  constructor(private authService: AuthService) {
-  }
-=======
   constructor(private authService: AuthService) {}
-
->>>>>>> 59bcf9dd
 
   public checkRights(acl: AccessControlList, rights: string | string[]) {
     if (!acl.activated) {
