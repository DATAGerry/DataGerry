/*
* DATAGERRY - OpenSource Enterprise CMDB
* Copyright (C) 2019 - 2021 NETHINKS GmbH
*
* This program is free software: you can redistribute it and/or modify
* it under the terms of the GNU Affero General Public License as
* published by the Free Software Foundation, either version 3 of the
* License, or (at your option) any later version.
*
* This program is distributed in the hope that it will be useful,
* but WITHOUT ANY WARRANTY; without even the implied warranty of
* MERCHANTABILITY or FITNESS FOR A PARTICULAR PURPOSE.  See the
* GNU Affero General Public License for more details.

* You should have received a copy of the GNU Affero General Public License
* along with this program. If not, see <https://www.gnu.org/licenses/>.
*/

import { Component, Input, OnDestroy, OnInit } from '@angular/core';
import { CmdbType, CmdbTypeSection } from '../../models/cmdb-type';
import { TypeService } from '../../services/type.service';
import { UserService } from '../../../management/services/user.service';
import { CmdbMode } from '../../modes.enum';
import { Router } from '@angular/router';
import { ToastService } from '../../../layout/toast/toast.service';
import { Group } from '../../../management/models/group';
import { ReplaySubject } from 'rxjs';
import { User } from '../../../management/models/user';
import { GroupService } from '../../../management/services/group.service';
import { CollectionParameters } from '../../../services/models/api-parameter';
import { takeUntil } from 'rxjs/operators';
import { APIGetMultiResponse } from '../../../services/models/api-response';
import { AccessControlList } from '../../../acl/acl.types';
import { SidebarService } from '../../../layout/services/sidebar.service';

@Component({
  selector: 'cmdb-type-builder',
  templateUrl: './type-builder.component.html',
  styleUrls: ['./type-builder.component.scss']
})
export class TypeBuilderComponent implements OnInit, OnDestroy {

  /**
   * Component un-subscriber emitter.
   * @private
   */
  private subscriber: ReplaySubject<void> = new ReplaySubject<void>();

  /**
   * Possible render modes.
   */
  public modes = CmdbMode;

  /**
   * Selected render mode.
   */
  @Input() public mode: CmdbMode = CmdbMode.Create;

  /**
   * Type instance
   */
  @Input() public typeInstance: CmdbType;

  /**
   * Index of start step
   */
  @Input() public stepIndex: number = 0;

  /**
   * List of possible groups.
   */
  public groups: Array<Group> = [];

  /**
   * List of possible users.
   */
  public users: Array<User> = [];

  /**
   * List of possible types.
   */
  public types: Array<CmdbType> = [];

  /**
   * Basic step valid
   */
  public basicValid: boolean = true;

  /**
   * Content step valid
   */
  public contentValid: boolean = true;

  /**
   * Meta step valid
   */
  public metaValid: boolean = true;

  /**
   * ACL step valid
   */
  public accessValid: boolean = true;

  public constructor(private router: Router, private typeService: TypeService, private toast: ToastService,
                     private userService: UserService, private groupService: GroupService,
                     private sidebarService: SidebarService) {
  }

  /**
   * Component lifecycle start
   */
  public ngOnInit(): void {
    if (this.mode === CmdbMode.Create) {
      this.typeInstance = new CmdbType();
      this.typeInstance.active = true;
      this.typeInstance.version = '1.0.0';
      this.typeInstance.author_id = this.userService.getCurrentUser().public_id;
      this.typeInstance.render_meta = {
        icon: undefined,
        sections: [],
        externals: [],
        summary: {
          fields: undefined
        }
      };
      this.typeInstance.acl = new AccessControlList(false);
    }
    const groupsCallParameters: CollectionParameters = {
      filter: undefined,
      limit: 0,
      sort: 'public_id',
      order: 1,
      page: 1
    };
    this.groupService.getGroups(groupsCallParameters).pipe(takeUntil(this.subscriber))
      .subscribe((response: APIGetMultiResponse) => {
        this.groups = [...response.results as Array<Group>];
      });

    const typesCallParameters: CollectionParameters = {
      filter: undefined,
      limit: 0,
      sort: 'public_id',
      order: 1,
      page: 1,
      projection: { public_id: 1, name: 1, label: 1, render_meta: 1 }
    };
    this.typeService.getTypes(typesCallParameters).pipe(takeUntil(this.subscriber))
      .subscribe((response: APIGetMultiResponse) => {
        this.types = response.results as Array<CmdbType>;
      });
  }

  /**
   * Component lifecycle destroyer.
   * Auto unsubscribes the http calls and subscriptions.
   */
  public ngOnDestroy(): void {
    this.subscriber.next();
    this.subscriber.complete();
  }

  public saveType() {
    const saveTypeInstance: CmdbType = Object.assign({}, this.typeInstance) as CmdbType;

    const sections: Array<CmdbTypeSection> = [];
    for (const section of saveTypeInstance.render_meta.sections) {
      const fields = [];
      for (const field of section.fields) {
        if (typeof field === 'object' && field !== null) {
          fields.push(field.name);
        } else {
          fields.push(field);
        }
      }
      section.fields = fields;
      sections.push(section);
    }
    saveTypeInstance.render_meta.sections = sections;

    if (this.mode === CmdbMode.Create) {
      let newTypeID = null;
<<<<<<< HEAD
      this.typeService.postType(saveTypeInstance).subscribe((typeIDResp: CmdbType) => {
=======
      this.typeInstance.editor_id = undefined;
      this.typeService.postType(this.typeInstance).subscribe((typeIDResp: CmdbType) => {
>>>>>>> 7d649f7a
          newTypeID = +typeIDResp.public_id;
          this.router.navigate(['/framework/type/'], { queryParams: { typeAddSuccess: newTypeID } });
          this.toast.success(`Type was successfully created: TypeID: ${ newTypeID }`);
        },
        (error) => {
          this.toast.error(`${ error }`);
        });
    } else if (this.mode === CmdbMode.Edit) {
<<<<<<< HEAD
      this.typeService.putType(saveTypeInstance).subscribe((updateResp: CmdbType) => {
=======
      this.typeInstance.editor_id = this.userService.getCurrentUser().public_id;
      this.typeService.putType(this.typeInstance).subscribe((updateResp: CmdbType) => {
>>>>>>> 7d649f7a
          this.toast.success(`Type was successfully edited: TypeID: ${ updateResp.public_id }`);
          this.router.navigate(['/framework/type/'], { queryParams: { typeEditSuccess: updateResp.public_id } });
        },
        (error) => {
          this.toast.error(`${ error }`);
        });
    }
    this.sidebarService.loadCategoryTree();
  }
}<|MERGE_RESOLUTION|>--- conflicted
+++ resolved
@@ -180,12 +180,8 @@
 
     if (this.mode === CmdbMode.Create) {
       let newTypeID = null;
-<<<<<<< HEAD
+      saveTypeInstance.editor_id = undefined;
       this.typeService.postType(saveTypeInstance).subscribe((typeIDResp: CmdbType) => {
-=======
-      this.typeInstance.editor_id = undefined;
-      this.typeService.postType(this.typeInstance).subscribe((typeIDResp: CmdbType) => {
->>>>>>> 7d649f7a
           newTypeID = +typeIDResp.public_id;
           this.router.navigate(['/framework/type/'], { queryParams: { typeAddSuccess: newTypeID } });
           this.toast.success(`Type was successfully created: TypeID: ${ newTypeID }`);
@@ -194,12 +190,8 @@
           this.toast.error(`${ error }`);
         });
     } else if (this.mode === CmdbMode.Edit) {
-<<<<<<< HEAD
+      saveTypeInstance.editor_id = this.userService.getCurrentUser().public_id;
       this.typeService.putType(saveTypeInstance).subscribe((updateResp: CmdbType) => {
-=======
-      this.typeInstance.editor_id = this.userService.getCurrentUser().public_id;
-      this.typeService.putType(this.typeInstance).subscribe((updateResp: CmdbType) => {
->>>>>>> 7d649f7a
           this.toast.success(`Type was successfully edited: TypeID: ${ updateResp.public_id }`);
           this.router.navigate(['/framework/type/'], { queryParams: { typeEditSuccess: updateResp.public_id } });
         },
@@ -209,4 +201,6 @@
     }
     this.sidebarService.loadCategoryTree();
   }
+
+
 }