/*
* DATAGERRY - OpenSource Enterprise CMDB
* Copyright (C) 2024 becon GmbH
*
* This program is free software: you can redistribute it and/or modify
* it under the terms of the GNU Affero General Public License as
* published by the Free Software Foundation, either version 3 of the
* License, or (at your option) any later version.
*
* This program is distributed in the hope that it will be useful,
* but WITHOUT ANY WARRANTY; without even the implied warranty of
* MERCHANTABILITY or FITNESS FOR A PARTICULAR PURPOSE.  See the
* GNU Affero General Public License for more details.
*
* You should have received a copy of the GNU Affero General Public License
* along with this program. If not, see <https://www.gnu.org/licenses/>.
*/
import {
    ChangeDetectionStrategy,
    Component,
    EventEmitter,
    Input,
    OnChanges,
    OnDestroy,
    Output,
    SimpleChanges
} from '@angular/core';

import { ReplaySubject, Subscription } from 'rxjs';

import { v4 as uuidv4 } from 'uuid';
import { DndDropEvent, DropEffect } from 'ngx-drag-drop';
import { NgbModal } from '@ng-bootstrap/ng-bootstrap';

import { ValidationService } from '../services/validation.service';

import { Controller } from './controls/controls.common';
import { SectionControl } from './controls/section.control';
import { Group } from '../../../management/models/group';
import { User } from '../../../management/models/user';
import { TextControl } from './controls/text/text.control';
import { PasswordControl } from './controls/text/password.control';
import { TextAreaControl } from './controls/text/textarea.control';
import { ReferenceControl } from './controls/specials/ref.control';
import { LocationControl } from './controls/specials/location.control';
import { RadioControl } from './controls/choice/radio.control';
import { SelectControl } from './controls/choice/select.control';
import { CheckboxControl } from './controls/choice/checkbox.control';
import { CmdbMode } from '../../modes.enum';
import { DateControl } from './controls/date-time/date.control';
import { RefSectionControl } from './controls/ref-section.common';
import { CmdbMultiDataSection, CmdbType, CmdbTypeSection } from '../../models/cmdb-type';
import { PreviewModalComponent } from './modals/preview-modal/preview-modal.component';
import { DiagnosticModalComponent } from './modals/diagnostic-modal/diagnostic-modal.component';
import { CmdbSectionTemplate } from '../../models/cmdb-section-template';
import { MultiSectionControl } from './controls/multi-section.control';
import { SectionIdentifierService } from '../services/SectionIdentifierService.service';
import { FieldIdentifierValidationService } from '../services/field-identifier-validation.service';
/* ------------------------------------------------------------------------------------------------------------------ */
declare var $: any;

@Component({
    selector: 'cmdb-builder',
    templateUrl: './builder.component.html',
    styleUrls: ['./builder.component.scss'],
    changeDetection: ChangeDetectionStrategy.OnPush
})
export class BuilderComponent implements OnChanges, OnDestroy {
    private subscriber: ReplaySubject<void> = new ReplaySubject<void>();
    public MODES: typeof CmdbMode = CmdbMode;

    private eventIndex: number;
    private onSectionMoveIndex: number;
    private activeIndex: number | null = null;

    public sections: Array<any> = [];
    public typeInstance: CmdbType;
    public sectionIdenfier: Array<String> = [];
    public initialIdentifier: string = '';
    public newSections: Array<CmdbTypeSection> = [];
    public newFields: Array<CmdbTypeSection> = [];

    private activeDuplicateField: { sectionIndex: number; fieldIndex: number } | null = null;
    public disableFields: boolean = false;

    @Input() public sectionTemplates: Array<CmdbSectionTemplate> = [];
    @Input() public globalSectionTemplates: Array<CmdbSectionTemplate> = [];

    public selectedGlobalSectionTemplates: Array<CmdbSectionTemplate> = [];
    public globalSectionTemplateFields: Array<string> = [];

    @Input() public mode = CmdbMode.View;
    @Input() public groups: Array<Group> = [];
    @Input() public users: Array<User> = [];
    @Input() public types: Array<CmdbType> = [];
    @Input() public valid: boolean = true;


    @Input('typeInstance')
    public set TypeInstance(instance: CmdbType) {
        this.typeInstance = instance;
        if (instance !== undefined) {
            const preSectionList: any[] = [];
            for (const section of instance.render_meta.sections) {
                preSectionList.push(section);
                const fieldBufferList = [];
                for (const field of section.fields) {
                    const found = instance.fields.find(f => f.name === field);
                    if (found) {
                        fieldBufferList.push(found);
                    }
                }
                preSectionList.find(s => s.name === section.name).fields = fieldBufferList;
            }
            this.sections = preSectionList;
        }
    }

    @Output() public validChange: EventEmitter<boolean> = new EventEmitter<boolean>();


    public structureControls = [
        new Controller('section', new SectionControl()),
        new Controller('multi-data-section', new MultiSectionControl()),
        new Controller('ref-section', new RefSectionControl())
    ];


    public basicControls = [
        new Controller('text', new TextControl()),
        new Controller('password', new PasswordControl()),
        new Controller('textarea', new TextAreaControl()),
        new Controller('checkbox', new CheckboxControl()),
        new Controller('radio', new RadioControl()),
        new Controller('select', new SelectControl()),
        new Controller('date', new DateControl())
    ];


    public specialControls = [
        new Controller('ref', new ReferenceControl()),
        new Controller('location', new LocationControl())
    ];



    /* ------------------------------------------------------------------------------------------------------------------ */
    /*                                                     LIFE CYCLE                                                     */
    /* ------------------------------------------------------------------------------------------------------------------ */

    public constructor(private modalService: NgbModal, private validationService: ValidationService,
        public sectionIdentifierService: SectionIdentifierService, private fieldIdentifierValidation: FieldIdentifierValidationService) {
        this.typeInstance = new CmdbType();
    }


    ngOnInit(): void {
        this.refreshFieldIdentifiers();
        this.updateHighlightState();
    }


    ngOnChanges(changes: SimpleChanges): void {
        if (this.globalSectionTemplates.length > 0 && this.globalSectionTemplateFields.length == 0) {
            this.initGlobalFieldsList();
            this.setSelectedGlobalTemplates();
        }
    }


    ngOnDestroy(): void {
        this.subscriber.next();
        this.subscriber.complete();
        this.sectionIdentifierService.resetIdentifiers();
        this.validationService.cleanup();
        this.fieldIdentifierValidation.clearFieldNames();
    }

    /* ------------------------------------------------ FIELD ITERACTIONS ----------------------------------------------- */

    private addRefSectionSelectionField(refSection: CmdbTypeSection): void {
        refSection.fields = [];
        refSection.fields.push(`${refSection.name}-field`);

        this.typeInstance.fields.push({
            type: 'ref-section-field',
            name: `${refSection.name}-field`,
            label: refSection.label
        });

        this.typeInstance.fields = [...this.typeInstance.fields];
    }


    private removeRefSectionSelectionField(refSection: CmdbTypeSection): void {
        const index = this.typeInstance.fields.map(x => x.name).indexOf(`${refSection.name}-field`);
        this.typeInstance.fields.splice(index, 1);
        this.typeInstance.fields = [...this.typeInstance.fields];
    }


    onDragStart(index: number) {
        this.activeIndex = null
        this.onSectionMoveIndex = index;
    }

    /**
     * Handels dropping any kind of section in the drop area
     * 
     * @param event DropEvent containing the section as data
     */
    public onSectionDrop(event: DndDropEvent): void {
        event.event.preventDefault;
        let sectionData = event.data;

        //check if it is a section template
        if ('is_global' in sectionData) {

            if (sectionData.is_global) {
                this.selectedGlobalSectionTemplates.push(sectionData);

                let index = 0;
                for (let sectionIndex in this.globalSectionTemplates) {
                    const aTemplate = this.globalSectionTemplates[sectionIndex];

                    if (aTemplate.name == sectionData.name) {
                        index = parseInt(sectionIndex);
                        break;
                    }
                }

                this.globalSectionTemplates.splice(index, 1);
                this.typeInstance.global_template_ids.push(sectionData.name);
            }

            sectionData = this.extractSectionData(event.data);
        }

        if (this.sections && (event.dropEffect === 'copy' || event.dropEffect === 'move')) {

            let index = event.index;
            if (typeof index === 'undefined') {
                index = this.sections.length;
            }

            for (const el of this.sections) {
                if (el.name && el.name.trim()) {
                    const collapseCard = $('#' + el.name);
                    collapseCard.collapse('hide');
                }
            }

            if (event.dropEffect === 'copy') {
                this.newSections.push(sectionData);
            }

            if (event.dropEffect === 'move') {
                this.eventIndex = event.index;
            }

            this.sections.splice(index, 0, sectionData);
            this.typeInstance.render_meta.sections = [...this.sections];
            this.sectionIdentifierService.getDroppedIndex(index);
            this.sectionIdentifierService.addSection(sectionData.name, sectionData.name, index);

            if (sectionData.type === 'ref-section' && event.dropEffect === 'copy') {
                this.addRefSectionSelectionField(sectionData as CmdbTypeSection);
            }

            //add fields of section template after the section was added
            if ('is_global' in event.data) {
                this.setSectionTemplateFields(event.data);
            }
        }

        this.validationService.setSectionValid(sectionData.name, sectionData.fields.length > 0);
    }


    /**
     * This method checks if the field is used for an external link.
     * @param field
     */
    public externalField(field) {
        const include = { links: [], total: 0 };

        for (const external of this.typeInstance.render_meta.externals) {
            const fields = external.hasOwnProperty('fields') ? Array.isArray(external.fields) ? external.fields : [] : [];
            const found = fields.find(f => f === field.name);

            if (found) {
                if (include.total < 10) {
                    include.links.push(external);
                }

                include.total = include.total + 1;
            }
        }

        return include;
    }


    /**
     * Redirects changes to field properties
     * @param data new data for field
     */
    public onFieldChange(data: any, sectionIndex: number, fieldIndex: number) {
        if (data.hasOwnProperty("isDuplicate") && data.isDuplicate) {

            // Set the current field as the active duplicate and set disableFields to true
            this.activeDuplicateField = { sectionIndex, fieldIndex };
            this.disableFields = true;
        } else {

            // Reset the active duplicate field and disableFields flag when no duplication issue exists
            this.activeDuplicateField = null;
            this.disableFields = false;
            this.handleFieldChanges(data);
        }
    }


    /**
     * Sets and unsets a hidden field in the -ulti-data-ssection property 'hidden_fields'
     * 
     * @param data the new values which need to be processed
     */
    private handleHideFields(data: any) {
        let sectionIndex: number = this.getSectionOfField(data.fieldName);
        let section: CmdbMultiDataSection = this.typeInstance.render_meta.sections[sectionIndex];

        if (!("hidden_fields" in section)) {
            section.hidden_fields = [];
        }

        if (data.newValue == true) {
            section.hidden_fields.push(data.fieldName);
        } else {
            section.hidden_fields = section.hidden_fields.filter(hiddenField => hiddenField != data.fieldName);
        }

        this.typeInstance.render_meta.sections[sectionIndex] = section;
    }


    /**
     * Updates the hidden_fields array of a section if the identifier was changed during the CREATE mode
     * 
     * @param previousName the identifier before the new value
     * @param newName the new value of the identifier
     */
    private updateHiddenFields(previousName: string, newName: string) {
        let sectionIndex: number = this.getSectionOfField(previousName);
        let section: CmdbMultiDataSection = this.typeInstance.render_meta.sections[sectionIndex];

        if (section?.hidden_fields?.includes(previousName)) {
            section.hidden_fields = section.hidden_fields.filter(hiddenField => hiddenField != previousName);
            section.hidden_fields.push(newName);
            this.typeInstance.render_meta.sections[sectionIndex] = section;
        }
    }


    public getFieldHiddenState(section: CmdbTypeSection | CmdbMultiDataSection, field: any): boolean {
        if (section.type == "multi-data-section") {
            if ((section as CmdbMultiDataSection).hidden_fields?.includes(field.name)) {
                return true;
            } else {
                return false;
            }
        }

        return false;
    }

    private getSectionOfField(fieldName: string) {
        let index = 0;

        for (let aSection of this.typeInstance.render_meta.sections) {
            for (let aField of aSection.fields) {
                if (aField.name == fieldName) {
                    return index;
                }
            }

            index++;
        }

        //no section found for field
        return -1;
    }


    /**
     * Handles changes to field properties and updates them
     * @param data new data for field
     */
    private handleFieldChanges(data: any) {

        if (data.elementType == 'section') {
            this.validationService.updateSectionKey(data.previousName, data.fieldName)
        }
        if (data.inputName == "hideField") {
            this.handleHideFields(data);
            return;
        }

        const newValue: any = data.newValue;
        const inputName: string = data.inputName;
        let fieldName: string = data.fieldName;

        if (data.inputName === "name") {
            fieldName = data.previousName;
        }

        let index = -1;

        if (data.elementType == "section" || data.elementType == "multi-data-section") {
            index = this.getSectionIndexForName(fieldName);

            if (this.activeIndex !== null) {
                this.typeInstance.render_meta.sections[this.activeIndex][inputName] = newValue;
            }
            else if (index >= 0) {
                this.typeInstance.render_meta.sections[index][inputName] = newValue;
            }
        } else {
            if (data.inputName == "name") {
                this.updateHiddenFields(data.previousName, data.newValue);
            }

            index = this.getFieldIndexForName(fieldName);

            if (index >= 0) {
                this.typeInstance.fields[index][inputName] = newValue;
            }
        }

        this.refreshFieldIdentifiers();
        this.updateHighlightState();
    }


    /**
     * Retrieves the index of a field in the typeinstance
     * 
     * @param targetName name of the field which is searched
     * @returns (int): Index of the field. -1 of no field with this name is found
     */
    private getFieldIndexForName(targetName: string): number {
        let index = 0;
        for (let field of this.typeInstance.fields) {

            if (field.name == targetName) {
                return index;
            } else {
                index += 1;
            }
        }

        return -1;
    }


    /**
     * Retrieves the index of a section in the typeinstance
     * 
     * @param targetName name of the field which is searched
     * @returns (int): Index of the field. -1 of no field with this name is found
     */
    private getSectionIndexForName(targetName: string): number {
        let index = 0;

        for (let aSection of this.typeInstance.render_meta.sections) {
            if (aSection.name == targetName) {
                return index;
            } else {
                index += 1;
            }
        }

        return -1;
    }


    public onFieldDrop(event: DndDropEvent, section: CmdbTypeSection) {
        if (this.isGlobalSection(section)) {
            return;
        }

        const fieldData = event.data;

        if (section && (event.dropEffect === 'copy' || event.dropEffect === 'move')) {
            let index = event.index;

            this.initialIdentifier = section.name;
            if (typeof index === 'undefined') {
                index = section.fields.length;
            }

            if (event.dropEffect === 'copy') {
                this.newFields.push(fieldData);
            }

            section.fields.splice(index, 0, fieldData);
            this.typeInstance.render_meta.sections = [...this.sections];
            this.typeInstance.fields.push(fieldData);
            this.typeInstance.fields = [...this.typeInstance.fields];
            this.validationService.setSectionValid(section.name, true);
        }
    }


    public onFieldDragged(item: any, section: CmdbTypeSection) {
        if (this.isGlobalSection(section)) {
            return;
        }

        const sectionIndex = section.fields.indexOf(item);
        section.fields.splice(sectionIndex, 1);
        const fieldIndex = this.typeInstance.fields.indexOf(item);
        let updatedDraggedFieldName = this.typeInstance.fields[fieldIndex].name;

        this.typeInstance.fields.splice(fieldIndex, 1);
        this.typeInstance.fields = [...this.typeInstance.fields];
        this.validationService.setIsValid(updatedDraggedFieldName, true)

        this.refreshFieldIdentifiers();
        this.updateHighlightState();

    }


    public onSectionDragged(item: any, list: any[], effect: DropEffect) {


        if (effect === 'move') {
            const index = list.indexOf(item);
            list.splice(index, 1);
            this.sections = list;
            this.typeInstance.render_meta.sections = [...this.sections];
            this.sectionIdentifierService.updateSectionIndexes(this.onSectionMoveIndex, this.eventIndex);
            this.updateHighlightState();
            this.refreshFieldIdentifiers();

        }
    }


    /**
     * Removes a section from the typeInstance and updates the relevant metadata and fields.
     *
     * @param item The section item to be removed.
     * @param sectionIndex The index of the section to be removed.
     */
    public removeSection(item: CmdbTypeSection, sectionIndex: number) {

        if (this.activeIndex === sectionIndex) {
            this.activeIndex = null
        }

        this.handleGlobalTemplates(item);
        this.sectionIdentifierService.removeSection(sectionIndex);

        const index: number = this.typeInstance.render_meta.sections.indexOf(item);

        if (index !== -1) {
            if (item.type === 'section') {
                const fields: Array<string> = this.typeInstance.render_meta.sections[index].fields;
                for (const field of fields) {
                    const fieldIdx = this.typeInstance.fields.map(x => x.name).indexOf(field['name']);
                    if (fieldIdx !== -1) {
                        this.typeInstance.fields.splice(fieldIdx, 1);
                    }
                }

                this.typeInstance.fields = [...this.typeInstance.fields];

            } else if (item.type === 'ref-section') {
                this.removeRefSectionSelectionField(item);
            }

            this.sections.splice(index, 1);
            this.typeInstance.render_meta.sections.splice(index, 1);
            this.typeInstance.render_meta.sections = [...this.typeInstance.render_meta.sections];

            this.updateHighlightState()
            this.refreshFieldIdentifiers()

            this.validationService.setSectionValid(item.name, true);
        }
    }


    public removeField(item: any, section: CmdbTypeSection) {
        const indexField: number = this.typeInstance.fields.indexOf(item);
<<<<<<< HEAD

=======
        let removedFieldName = this.typeInstance.fields[indexField].name;
>>>>>>> 934571d1
        if (indexField > -1) {
            let removedFieldName = this.typeInstance.fields[indexField].name;
            this.typeInstance.fields.splice(indexField, 1);
            this.typeInstance.fields = [...this.typeInstance.fields];
            this.validationService.updateFieldValidityOnDeletion(removedFieldName);
        }

        const sectionFieldIndex = section.fields.indexOf(item);

        if (sectionFieldIndex > -1) {
            section.fields.splice(sectionFieldIndex, 1);
        }

        this.typeInstance.render_meta.sections = [...this.typeInstance.render_meta.sections];

        let numberOfFields = section.fields.length > 0;

        if (!numberOfFields) {
            this.validationService.setSectionValid(section.name, false);
        }

        this.updateHighlightState()
        this.refreshFieldIdentifiers()
    }


    /**
     * Determines if a cmdb-config-edit component should be disabled based on the section and field indices.
     * @param sectionIndex - The index of the section.
     * @param fieldIndex - The index of the field within the section.
     * @returns A boolean indicating whether the component should be disabled.
     */
    public isConfigEditDisabled(sectionIndex: number, fieldIndex: number): boolean {
        // If disableFields is true, disable all fields except the activeDuplicateField
        if (this.disableFields) {
            this.validationService.setDisableFields(true)
            return !(
                this.activeDuplicateField?.sectionIndex === sectionIndex &&
                this.activeDuplicateField?.fieldIndex === fieldIndex
            );
        }
        this.validationService.setDisableFields(false)

        // If no active duplicate, all components are enabled
        return false;
    }


    /**
     * Determines if a section should be highlighted based on various conditions.
     * A section is highlighted if it has a duplicate name, missing name or label,
     * or if any of its fields are highlighted (missing name, label, or are duplicates).
     * @param section - The section to be checked.
     * @returns boolean - Returns true if the section or any of its fields are highlighted, false otherwise.
     */
    public isSectionHighlighted(section: any): boolean {
        const isDuplicateIdentifier = this.sections.filter(s => s.name === section.name).length > 1;
        const isRefSection = section.type === "ref-section";
        const hasInvalidFields = section.fields?.some(field => this.isFieldHighlighted(field, section.fields));

        // Check for section-level issues (name, label, duplicates)
        const hasSectionIssues = !section.name || isDuplicateIdentifier || !section.label;

        if (isRefSection) {
            const isInvalidReference = !section.reference.type_id || !section.reference.section_name;
            return isInvalidReference || hasSectionIssues;
        }

        // If the section has issues or any of its fields are invalid, highlight the section
        return hasSectionIssues || hasInvalidFields;
    }

    /**
     * Determines if a field should be highlighted based on its properties.
     * Checks for invalid identifiers, missing labels, and reference fields with invalid reference types.
     * @param field - The field to check for highlighting.
     * @param sectionfields - The list of all section fields for checking duplicate names.
     * @returns boolean - Returns true if the field should be highlighted, false otherwise.
     */
    public isFieldHighlighted(field: any, sectionfields: any): boolean {
        // Ensure field is a valid object (not null, undefined, or a primitive)
        if (!field || typeof field !== 'object') {
            return false;
        }
        const isRefField = field.type === "ref";
        const hasInvalidIdentifier = !field.name || sectionfields.filter(s => s.name === field.name).length > 1;
        const hasValidRefTypes = field && 'ref_types' in field && Array.isArray(field.ref_types) && field.ref_types.length > 0;

        if (hasInvalidIdentifier || isRefField || !field.label) {
            if (isRefField) {
                return !hasValidRefTypes || hasInvalidIdentifier || !field.label;
            }
            return true;
        }

        return false;
    }


    /**
     * Prevents drag events when any section is highlighted.
     * If a section is highlighted, this function stops the drag event while allowing other button interactions.
     * @param event - The drag event to be checked and possibly prevented.
     */
    public preventDragForAllSections(event: DragEvent): void {
        const isAnyHighlighted = this.sections.some(section => this.isSectionHighlighted(section));
        if (isAnyHighlighted || this.disableFields) {
            event.stopPropagation(); // Stops event from affecting other elements
            event.preventDefault();  // Prevent dragging behavior
        }
    }


    /**
     * Prevents drag events for all fields within a section if any field in the section is highlighted.
     * @param event - The drag event to be checked and possibly prevented.
     * @param section - The section that contains the fields.
     */
    public preventDragForAllFields(event: DragEvent, section: any): void {
        // Check if any field in the section is highlighted (has an error)
        const isAnyFieldHighlighted = section.fields.some(field => this.isFieldHighlighted(field, section.fields));
        const isAnyFieldEmpty = this.checkEmptyFields().length > 0;

        if (isAnyFieldHighlighted || isAnyFieldEmpty || this.disableFields) {
            event.stopPropagation();  // Stops event from affecting other elements
            event.preventDefault();   // Prevent dragging behavior
        }
    }


    /**
     * Updates the highlight state of sections and fields based on their current highlight status.
     * Checks if any section or field is highlighted and sets their respective states
     * in the validation service.
     */
    updateHighlightState(): void {
        const isSectionHighlighted = this.isAnySectionHighlighted();
        const isFieldHighlighted = this.isAnyFieldHighlighted();

        this.validationService.setSectionHighlightState(isSectionHighlighted);
        this.validationService.setFieldHighlightState(isFieldHighlighted);
    }


    /**
     * Checks if any section is highlighted by evaluating the sections array.
     * @returns A boolean indicating if any section is currently highlighted.
     */
    isAnySectionHighlighted(): boolean {
        return this.sections.some(section =>
            this.isSectionHighlighted(section)
        );
    }


    /**
     * Checks if any field within the sections is highlighted.
     * Iterates through all sections and their fields to determine if a field is highlighted.
     * @returns true if any field is highlighted, false otherwise.
     */
    isAnyFieldHighlighted(): boolean {
        return this.sections.some(section =>
            section.fields.some(field => this.isFieldHighlighted(field, section.fields))
        );
    }


    /**
     * Checks for empty field names in each section and returns an array of objects 
     * containing the indices of sections and fields with empty or missing names.
     * @returns An array of objects with `sectionIndex` and `fieldIndex` for each field with an empty name.
     */
    checkEmptyFields(): Array<{ sectionIndex: number, fieldIndex: number }> {
        return this.sections.flatMap((section, sectionIndex) =>
            section.fields
                .map((field, fieldIndex) => {
                    if (!field.name || field.name.trim() === '') {
                        if (field.hasOwnProperty('name')) {
                            return { sectionIndex, fieldIndex };
                        }
                    }
                    return null;
                })
                .filter((result) => result !== null)
        );
    }


    /**
     * Checks if any empty fields exist for a specific section and field index.
     * @param sectionIndex - The index of the section to check.
     * @param fieldIndex - The index of the field within the section to check.
     * @returns A boolean indicating whether empty fields exist at the given section and field index.
     */

    isEmptyFielsExist(sectionIndex: number, fieldIndex: number): boolean {
        const emptyFields = this.checkEmptyFields();
        if (emptyFields.length === 0) {
            return false;
        }
        return !emptyFields.some(emptyField => emptyField.sectionIndex === sectionIndex && emptyField.fieldIndex === fieldIndex);
    }


    /**
     * Refreshes the list of field identifiers by clearing existing field names
     * and adding the current field names from the type instance.
     */
    refreshFieldIdentifiers(): void {
        this.fieldIdentifierValidation.clearFieldNames();
        const fieldNames = this.typeInstance.fields.map(field => field.name);
        this.fieldIdentifierValidation.addFieldNames(fieldNames);
    }


    /**
     * Checks if the current section is locked based on empty fields.
     * If there are any empty fields, interactions are locked.
     * @returns {boolean} - Returns true if any fields are empty, otherwise false.
     */
    isLocked(): boolean {
        // Lock all interactions if there are any empty fields
        return this.checkEmptyFields().length > 0;
    }

    /* -------------------------------------------- SECTION TEMPLATE HANDLING ------------------------------------------- */

    public getDnDEffectAllowedForField(field: any) {
        return this.isGlobalField(field.name) ? "none" : "move";
    }


    public getSectionMode(section: CmdbTypeSection, mode: CmdbMode) {
        //TODO: improve this condition
        if (this.isGlobalSection(section) || section.name.includes("dg_gst-") || section.name.includes("dg-")) {
            return CmdbMode.Global
        }

        if (this.isNewSection(section)) {
            return CmdbMode.Create
        }

        return mode;
    }


    /**
     * This prevents the special control "Location" to be placed inside an multi-data-section
     * 
     * @param sectionType 
     * @returns allowed types for a section
     */
    public getInputType(sectionType: string) {
        if (sectionType == "multi-data-section") {
            return ['inputs'];
        }

        return ['inputs', 'location'];

    }


    public getSectionCollapseIcon(section: CmdbTypeSection) {
        return this.isGlobalSection(section) ? ['far', 'eye'] : ['far', 'edit'];
    }


    public isGlobalSection(section: CmdbTypeSection) {
        for (let sectionIndex in this.globalSectionTemplates) {
            const aTemplate = this.globalSectionTemplates[sectionIndex];

            if (aTemplate.name == section.name) {
                return true;
            }
        }

        for (let sectionIndex in this.selectedGlobalSectionTemplates) {
            const aTemplate = this.selectedGlobalSectionTemplates[sectionIndex];

            if (aTemplate.name == section.name) {
                return true;
            }
        }

        return false;
    }


    public setSelectedGlobalTemplates() {
        if (this.typeInstance.global_template_ids.length > 0) {
            // iterate global_template_ids
            this.typeInstance.global_template_ids.forEach((globalTemplateName) => {

                let index: number = -1;

                for (let templateIndex in this.globalSectionTemplates) {
                    let aTemplate = this.globalSectionTemplates[templateIndex];

                    if (aTemplate.name == globalTemplateName) {
                        this.selectedGlobalSectionTemplates.push(aTemplate);
                        index = Number(templateIndex);
                    }
                }

                this.globalSectionTemplates.splice(index, 1);
            })
        }
    }


    /**
     * Checks if the fieldName is in the List of global field names
     * 
     * @param fieldName Name of the field which should be checked
     * @returns True if it is in the List
     */
    public isGlobalField(fieldName: string) {
        return this.globalSectionTemplateFields.indexOf(fieldName) > -1;
    }


    /**
     * Saves field names of all global section templates in a list
     */
    private initGlobalFieldsList() {

        for (let templateIndex in this.globalSectionTemplates) {
            let aTemplate = this.globalSectionTemplates[templateIndex];

            for (let fieldIndex in aTemplate.fields) {
                let aField = aTemplate.fields[fieldIndex];
                this.globalSectionTemplateFields.push(aField.name);
            }
        }
    }


    private handleGlobalTemplates(sectionData: CmdbTypeSection) {
        let isGlobalTemplate = false;
        let globalTemplateIndex: number = -1;

        for (let index in this.selectedGlobalSectionTemplates) {
            const aSection = this.selectedGlobalSectionTemplates[index];
            if (aSection.name == sectionData.name) {
                isGlobalTemplate = true;
                globalTemplateIndex = parseInt(index);
                this.globalSectionTemplates.push(aSection);
                this.globalSectionTemplates.sort((a, b) => a.public_id - b.public_id);
            }
        }

        if (isGlobalTemplate) {
            const nameIndex = this.typeInstance.global_template_ids.indexOf(sectionData.name, 0);
            this.typeInstance.global_template_ids.splice(nameIndex, 1);
            this.selectedGlobalSectionTemplates.splice(globalTemplateIndex, 1);
        }
    }


    /**
     * 
     * @param data Extracts the section properties from the section template
     * @returns section properties
     */
    public extractSectionData(data: CmdbSectionTemplate) {
        let sectionName: string = data.name;

        if (!data.is_global && !this.isUniqueID(sectionName)) {
            sectionName = this.createUniqueID('section_template');
        }

        return {
            'name': sectionName,
            'label': data.label,
            'type': data.type,
            'fields': data.fields
        }
    }


    /**
     * Sets the fields from the section template to the type instance
     * @param sectionTemplateFields 
     */
    public setSectionTemplateFields(sectionTemplate: CmdbSectionTemplate) {
        let sectionTemplateFields = sectionTemplate.fields;

        for (let fieldIndex in sectionTemplateFields) {
            let aField = sectionTemplateFields[fieldIndex];

            if (!this.isGlobalField(aField.name) && !this.isUniqueID(aField.name)) {
                aField.name = this.createUniqueID(aField.type);
            }

            this.newFields.push(aField);
            this.typeInstance.fields.push(aField);
        }

        this.typeInstance.fields = [...this.typeInstance.fields];
    }


    /**
     * Creates a unique name for section templates and fields if a section template is added more than once
     * @param name (string): The typ of the field or 'section_template'
     */
    public getUniqueName(name: string) {
        return this.createUniqueID(name);
    }


    /**
     * Creates a unique ID for a field or section
     * @param name (string): The name will be placed at the front of the ID
     */
    private createUniqueID(name: string) {
        const uniqueID = `${name}-${uuidv4()}`;

        // if ID is already used then create a new one
        if (this.isUniqueID(uniqueID)) {
            return uniqueID;
        } else {
            return this.createUniqueID(name);
        }
    }


    /**
     * Checks if the given ID already exists for a field or section
     * @param uniqueID THe given ID
     * @returns True if this ID is not used, else False
     */
    private isUniqueID(uniqueID: string) {
        //first check all field names
        for (let fieldIndex in this.typeInstance.fields) {
            let currentField = this.typeInstance.fields[fieldIndex];

            if (currentField.name == uniqueID) {
                return false;
            }
        }

        //check all section names 
        for (let sectionIndex in this.typeInstance.render_meta.sections) {
            let currentSection = this.typeInstance.render_meta.sections[sectionIndex];

            if (currentSection.name == uniqueID) {
                return false;
            }
        }

        return true;
    }


    /**
     * Sets the active index for the current section and updates the section identifier service.
     * @param index - The new active index to set.
     */
    setActiveIndex(index: number) {
        this.activeIndex = index;
        this.sectionIdentifierService.setActiveIndex(index);
    }

    /* ------------------------------------------------ HELPER FUNCTIONS ------------------------------------------------ */

    public isNewSection(section: CmdbTypeSection): boolean {
        return this.newSections.indexOf(section) > -1;
    }


    public isNewField(field: any): boolean {
        return this.newFields.indexOf(field) > -1;
    }


    public openPreview() {
        const previewModal = this.modalService.open(PreviewModalComponent, { scrollable: true });
        previewModal.componentInstance.sections = this.sections;
    }


    public openDiagnostic() {
        const diagnosticModal = this.modalService.open(DiagnosticModalComponent, { scrollable: true });
        diagnosticModal.componentInstance.data = this.sections;
    }


    public matchedType(value: string) {
        switch (value) {
            case 'textarea':
                return 'align-left';
            case 'password':
                return 'key';
            case 'checkbox':
                return 'check-square';
            case 'radio':
                return 'check-circle';
            case 'select':
                return 'list';
            case 'ref':
                return 'retweet';
            case 'location':
                return 'globe';
            case 'date':
                return 'calendar-alt';
            default:
                return 'font';
        }
    }
}<|MERGE_RESOLUTION|>--- conflicted
+++ resolved
@@ -595,11 +595,7 @@
 
     public removeField(item: any, section: CmdbTypeSection) {
         const indexField: number = this.typeInstance.fields.indexOf(item);
-<<<<<<< HEAD
-
-=======
-        let removedFieldName = this.typeInstance.fields[indexField].name;
->>>>>>> 934571d1
+      
         if (indexField > -1) {
             let removedFieldName = this.typeInstance.fields[indexField].name;
             this.typeInstance.fields.splice(indexField, 1);
