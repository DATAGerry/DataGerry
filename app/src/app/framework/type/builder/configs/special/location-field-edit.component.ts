/*
* DATAGERRY - OpenSource Enterprise CMDB
* Copyright (C) 2023 becon GmbH
*
* This program is free software: you can redistribute it and/or modify
* it under the terms of the GNU Affero General Public License as
* published by the Free Software Foundation, either version 3 of the
* License, or (at your option) any later version.
*
* This program is distributed in the hope that it will be useful,
* but WITHOUT ANY WARRANTY; without even the implied warranty of
* MERCHANTABILITY or FITNESS FOR A PARTICULAR PURPOSE.  See the
* GNU Affero General Public License for more details.
*
* You should have received a copy of the GNU Affero General Public License
* along with this program. If not, see <https://www.gnu.org/licenses/>.
*/

import { Component, OnDestroy, OnInit, ChangeDetectorRef } from '@angular/core';
import { UntypedFormControl, UntypedFormGroup, Validators } from '@angular/forms';
import { ActivatedRoute } from '@angular/router';

import { ReplaySubject } from 'rxjs';
import { takeUntil, tap } from 'rxjs/operators';

import { ToastService } from '../../../../../layout/toast/toast.service';
import { TypeService } from '../../../../services/type.service';
import { ValidationService } from '../../../services/validation.service';

import { ConfigEditBaseComponent } from '../config.edit';
import { RenderResult } from '../../../../models/cmdb-render';
import { CmdbType } from '../../../../models/cmdb-type';
import { CollectionParameters } from '../../../../../services/models/api-parameter';
import { Sort, SortDirection } from '../../../../../layout/table/table.types';
import { nameConvention } from '../../../../../layout/directives/name.directive';


/* ------------------------------------------------------------------------------------------------------------------ */


@Component({
  selector: 'cmdb-location-field-edit',
  templateUrl: './location-field-edit.component.html',
  styleUrls: ['./location-field-edit.component.scss'],
})
export class LocationFieldEditComponent extends ConfigEditBaseComponent implements OnInit, OnDestroy {

  protected subscriber: ReplaySubject<void> = new ReplaySubject<void>();

  public nameControl: UntypedFormControl = new UntypedFormControl('', Validators.required);
  public labelControl: UntypedFormControl = new UntypedFormControl('', Validators.required);
  public typeControl: UntypedFormControl = new UntypedFormControl(undefined, Validators.required);
  public summaryControl: UntypedFormControl = new UntypedFormControl(undefined, Validators.required);

  public selectable_as_parent: boolean = true;
  public currentTypeID: number;

  /**
   * Type loading indicator.
   */
  public typeLoading: boolean = false;

  /**
   * Begin with first page.
   */
  public readonly initPage: number = 1;
  public page: number = this.initPage;

  /**
   * Filter query from the table search input.
   */
  public filter: string;

  /**
   * Default sort filter.
   */
  public sort: Sort = { name: 'public_id', order: SortDirection.DESCENDING } as Sort;

  /**
   * Nested summaries
   */
  public summaries: any[] = [];

  /**
   * Object list for default reference value
   */
  public objectList: RenderResult[];

  /**
   * Types params
   */
  public typesParams: CollectionParameters = {
    filter: undefined, limit: 0, sort: 'public_id', order: 1, page: 1
  };

  /**
   * Reference form control.
   */
  public referenceGroup: UntypedFormGroup = new UntypedFormGroup({ type_id: this.typeControl });

<<<<<<< HEAD
  private initialValue: string;
  isValid$ = true;

  /** LIFE CYCLE - SECTION **/
  public ngOnInit(): void {
    this.setDraggable("false");
    console.log("this:", this);
    this.form.addControl('name', this.nameControl);
    this.form.addControl('label', this.labelControl);

    this.currentTypeID = this.activeRoute.data['_value'].type.public_id;
    this.disableControlOnEdit(this.nameControl);
    this.patchData(this.data, this.form);
    this.triggerAPICall();
    this.initialValue = this.nameControl.value;

    // this.validationService.initializeData('dg_location');
  }

  public hasValidator(control: string): void {
    // if !!this.form.controls[control].validator(control).hasOwnProperty(validator);
    if (this.form.controls[control].hasValidator(Validators.required)) {

      let valid = this.form.controls[control].valid;
      this.isValid$ = this.isValid$ && valid;
      // if (valid == false || valid != this.isValid$)
    }
  }

  onInputChange(event: any, type: string) {

    // tarmah
    for (let item in this.form.controls) {
      this.hasValidator(item)
    }

    // this.validationService.setIsValid(this.isValid$);
    this.validationService.setIsValid1(this.initialValue, this.isValid$);
    this.isValid$ = true;

  }

  /**
   * Destroy subscriptions after closed.
   */
  public ngOnDestroy(): void {
    this.setDraggable("true");
    this.subscriber.next();
    this.subscriber.complete();
  }

  /** HELPER - SECTION **/

  public triggerAPICall() {
    this.typeLoading = true;
    this.typeService.getType(this.currentTypeID).pipe(takeUntil(this.subscriber))
      .pipe(tap(() => this.typeLoading = false))
      .subscribe(
        (apiResponse: CmdbType) => {
          this.typeLoading = false;
          this.selectable_as_parent = apiResponse.selectable_as_parent;
          console.log("getType.apiResponse: ", apiResponse);
          this.cd.markForCheck();
        },
        (err) => this.toast.error(err));
  }

  //  /**
  //  * Name converter on ng model change.
  //  * @param name
  //  */
  public onNameChange(name: string) {
    this.data.name = nameConvention(name);
  }

  public updateSelectableAsParent() {
    this.selectable_as_parent = !this.selectable_as_parent;
    this.setSelectableAsParent(this.selectable_as_parent);
    this.cd.markForCheck();
  }

  //TODO: this is just a work around and need to be set with proper angular code 
  //sets the special control location to not draggable when there is already a location present
  private setDraggable(isDraggable: string): void {
    let opacity: string = isDraggable == "true" ? "1.0" : "0.5";

    //this only works if the special control "location" is the 2nd element
    let specialControlLocation: Element = document.getElementById('specialControls').getElementsByClassName('list-group-item')[1];
    specialControlLocation.setAttribute('draggable', isDraggable);
    (specialControlLocation as HTMLElement).style.opacity = opacity;
  }

  // onInputChange(event: any, type: string) {
  //   const fieldValue = this.labelControl.value;
  //   const fieldName = 'dg_location'; // Fixed key for 'label'

  //   let isValid = type === 'label' ? fieldValue.length > 0 : true; // Adjust as needed

  //   // If type is 'label' and fieldValue.length > 0, set isValid to true
  //   if (type === 'label' && fieldValue.length > 0) {
  //     isValid = true;
  //   }

  //   // Update the validation status using the service
  //   this.validationService.updateValidationStatus(type, isValid, fieldName, fieldValue, fieldValue, fieldValue);
  // }
=======
/* ------------------------------------------------------------------------------------------------------------------ */
/*                                                LIFE CYCLE - SECTION                                                */
/* ------------------------------------------------------------------------------------------------------------------ */


    constructor(private typeService: TypeService, 
                private toast: ToastService, 
                private cd: ChangeDetectorRef, 
                private activeRoute: ActivatedRoute, 
                private validationService: ValidationService) {
        super();
    }



    public ngOnInit(): void {
        this.setDraggable("false");
        this.form.addControl('name', this.nameControl);
        this.form.addControl('label', this.labelControl);

        this.currentTypeID = this.activeRoute.data['_value'].type?.public_id;
        this.disableControlOnEdit(this.nameControl);
        this.patchData(this.data, this.form);
        this.triggerAPICall();

        this.validationService.initializeData('dg_location');
    }

>>>>>>> 783d4fb7


    public ngOnDestroy(): void {
        this.setDraggable("true");
        this.subscriber.next();
        this.subscriber.complete();
    }


/* ------------------------------------------------------------------------------------------------------------------ */
/*                                                  HELPER - SECTION                                                  */
/* ------------------------------------------------------------------------------------------------------------------ */

    /**
     * Retrieves the current type from db
     */
    public triggerAPICall() {
        if(this.currentTypeID){
            this.typeLoading = true;
            this.typeService.getType(this.currentTypeID).pipe(takeUntil(this.subscriber))
              .pipe(tap(() => this.typeLoading = false))
              .subscribe(
                (apiResponse: CmdbType) => {
                  this.typeLoading = false;
                  this.selectable_as_parent = apiResponse.selectable_as_parent;
                  this.cd.markForCheck();
                },
                (err) => this.toast.error(err));
        }
    }



    /**
     * Name converter on ng model change.
     * @param name
     */
    public onNameChange(name: string){
        this.data.name = nameConvention(name);
    }



    //TODO: this is just a work around and need to be set with proper angular code
    /**
     * Sets the special control location to not draggable when 
     * there is already a special control location
     * 
     * @param isDraggable (boolean): Control is draggable if true, else not
     */
    private setDraggable(isDraggable: string): void{
        let opacity: string = isDraggable == "true" ? "1.0" : "0.5";

        //this only works if the special control "location" is the 2nd element
        let specialControlLocation: Element = document.getElementById('specialControls').getElementsByClassName('list-group-item')[1];
        specialControlLocation.setAttribute('draggable', isDraggable);
        (specialControlLocation as HTMLElement).style.opacity = opacity;
    }



    onInputChange(event: any, type: string) {
        const fieldValue = this.labelControl.value;
        const fieldName = 'dg_location'; // Fixed key for 'label'

        let isValid = type === 'label' ? fieldValue.length > 0 : true; // Adjust as needed

        // If type is 'label' and fieldValue.length > 0, set isValid to true
        if (type === 'label' && fieldValue.length > 0) {
          isValid = true;
        }

        // Update the validation status using the service
        this.validationService.updateValidationStatus(type, isValid, fieldName, fieldValue, fieldValue, fieldValue);
    }



    /**
     * Toggles the 'selectable_as_parent'-attribute for the type
     */
      public updateSelectableAsParent(){
        this.selectable_as_parent = !this.selectable_as_parent;
        this.setSelectableAsParent(this.selectable_as_parent);
        this.cd.markForCheck();
    }



    /**
     * Sets the selectable_as_parent in current snapshot if type exists
     * 
     * @param value (boolean): The new value for 'selectable_as_parent'
     */
    private setSelectableAsParent(value: boolean): void {
        if(this.currentTypeID){
            this.activeRoute.snapshot.data.type.selectable_as_parent = value;
        }
    }
}

<|MERGE_RESOLUTION|>--- conflicted
+++ resolved
@@ -98,241 +98,132 @@
    */
   public referenceGroup: UntypedFormGroup = new UntypedFormGroup({ type_id: this.typeControl });
 
-<<<<<<< HEAD
-  private initialValue: string;
-  isValid$ = true;
-
-  /** LIFE CYCLE - SECTION **/
+  /* ------------------------------------------------------------------------------------------------------------------ */
+  /*                                                LIFE CYCLE - SECTION                                                */
+  /* ------------------------------------------------------------------------------------------------------------------ */
+
+
+  constructor(private typeService: TypeService,
+    private toast: ToastService,
+    private cd: ChangeDetectorRef,
+    private activeRoute: ActivatedRoute,
+    private validationService: ValidationService) {
+    super();
+  }
+
+
+
   public ngOnInit(): void {
     this.setDraggable("false");
-    console.log("this:", this);
     this.form.addControl('name', this.nameControl);
     this.form.addControl('label', this.labelControl);
 
-    this.currentTypeID = this.activeRoute.data['_value'].type.public_id;
+    this.currentTypeID = this.activeRoute.data['_value'].type?.public_id;
     this.disableControlOnEdit(this.nameControl);
     this.patchData(this.data, this.form);
     this.triggerAPICall();
-    this.initialValue = this.nameControl.value;
-
-    // this.validationService.initializeData('dg_location');
-  }
-
-  public hasValidator(control: string): void {
-    // if !!this.form.controls[control].validator(control).hasOwnProperty(validator);
-    if (this.form.controls[control].hasValidator(Validators.required)) {
-
-      let valid = this.form.controls[control].valid;
-      this.isValid$ = this.isValid$ && valid;
-      // if (valid == false || valid != this.isValid$)
-    }
-  }
-
-  onInputChange(event: any, type: string) {
-
-    // tarmah
-    for (let item in this.form.controls) {
-      this.hasValidator(item)
-    }
-
-    // this.validationService.setIsValid(this.isValid$);
-    this.validationService.setIsValid1(this.initialValue, this.isValid$);
-    this.isValid$ = true;
-
-  }
-
-  /**
-   * Destroy subscriptions after closed.
-   */
+
+    this.validationService.initializeData('dg_location');
+  }
+
+
+
   public ngOnDestroy(): void {
     this.setDraggable("true");
     this.subscriber.next();
     this.subscriber.complete();
   }
 
-  /** HELPER - SECTION **/
-
+
+  /* ------------------------------------------------------------------------------------------------------------------ */
+  /*                                                  HELPER - SECTION                                                  */
+  /* ------------------------------------------------------------------------------------------------------------------ */
+
+  /**
+   * Retrieves the current type from db
+   */
   public triggerAPICall() {
-    this.typeLoading = true;
-    this.typeService.getType(this.currentTypeID).pipe(takeUntil(this.subscriber))
-      .pipe(tap(() => this.typeLoading = false))
-      .subscribe(
-        (apiResponse: CmdbType) => {
-          this.typeLoading = false;
-          this.selectable_as_parent = apiResponse.selectable_as_parent;
-          console.log("getType.apiResponse: ", apiResponse);
-          this.cd.markForCheck();
-        },
-        (err) => this.toast.error(err));
-  }
-
-  //  /**
-  //  * Name converter on ng model change.
-  //  * @param name
-  //  */
+    if (this.currentTypeID) {
+      this.typeLoading = true;
+      this.typeService.getType(this.currentTypeID).pipe(takeUntil(this.subscriber))
+        .pipe(tap(() => this.typeLoading = false))
+        .subscribe(
+          (apiResponse: CmdbType) => {
+            this.typeLoading = false;
+            this.selectable_as_parent = apiResponse.selectable_as_parent;
+            this.cd.markForCheck();
+          },
+          (err) => this.toast.error(err));
+    }
+  }
+
+
+
+  /**
+   * Name converter on ng model change.
+   * @param name
+   */
   public onNameChange(name: string) {
     this.data.name = nameConvention(name);
   }
 
+
+
+  //TODO: this is just a work around and need to be set with proper angular code
+  /**
+   * Sets the special control location to not draggable when 
+   * there is already a special control location
+   * 
+   * @param isDraggable (boolean): Control is draggable if true, else not
+   */
+  private setDraggable(isDraggable: string): void {
+    let opacity: string = isDraggable == "true" ? "1.0" : "0.5";
+
+    //this only works if the special control "location" is the 2nd element
+    let specialControlLocation: Element = document.getElementById('specialControls').getElementsByClassName('list-group-item')[1];
+    specialControlLocation.setAttribute('draggable', isDraggable);
+    (specialControlLocation as HTMLElement).style.opacity = opacity;
+  }
+
+
+
+  onInputChange(event: any, type: string) {
+    const fieldValue = this.labelControl.value;
+    const fieldName = 'dg_location'; // Fixed key for 'label'
+
+    let isValid = type === 'label' ? fieldValue.length > 0 : true; // Adjust as needed
+
+    // If type is 'label' and fieldValue.length > 0, set isValid to true
+    if (type === 'label' && fieldValue.length > 0) {
+      isValid = true;
+    }
+
+    // Update the validation status using the service
+    this.validationService.updateValidationStatus(type, isValid, fieldName, fieldValue, fieldValue, fieldValue);
+  }
+
+
+
+  /**
+   * Toggles the 'selectable_as_parent'-attribute for the type
+   */
   public updateSelectableAsParent() {
     this.selectable_as_parent = !this.selectable_as_parent;
     this.setSelectableAsParent(this.selectable_as_parent);
     this.cd.markForCheck();
   }
 
-  //TODO: this is just a work around and need to be set with proper angular code 
-  //sets the special control location to not draggable when there is already a location present
-  private setDraggable(isDraggable: string): void {
-    let opacity: string = isDraggable == "true" ? "1.0" : "0.5";
-
-    //this only works if the special control "location" is the 2nd element
-    let specialControlLocation: Element = document.getElementById('specialControls').getElementsByClassName('list-group-item')[1];
-    specialControlLocation.setAttribute('draggable', isDraggable);
-    (specialControlLocation as HTMLElement).style.opacity = opacity;
-  }
-
-  // onInputChange(event: any, type: string) {
-  //   const fieldValue = this.labelControl.value;
-  //   const fieldName = 'dg_location'; // Fixed key for 'label'
-
-  //   let isValid = type === 'label' ? fieldValue.length > 0 : true; // Adjust as needed
-
-  //   // If type is 'label' and fieldValue.length > 0, set isValid to true
-  //   if (type === 'label' && fieldValue.length > 0) {
-  //     isValid = true;
-  //   }
-
-  //   // Update the validation status using the service
-  //   this.validationService.updateValidationStatus(type, isValid, fieldName, fieldValue, fieldValue, fieldValue);
-  // }
-=======
-/* ------------------------------------------------------------------------------------------------------------------ */
-/*                                                LIFE CYCLE - SECTION                                                */
-/* ------------------------------------------------------------------------------------------------------------------ */
-
-
-    constructor(private typeService: TypeService, 
-                private toast: ToastService, 
-                private cd: ChangeDetectorRef, 
-                private activeRoute: ActivatedRoute, 
-                private validationService: ValidationService) {
-        super();
+
+
+  /**
+   * Sets the selectable_as_parent in current snapshot if type exists
+   * 
+   * @param value (boolean): The new value for 'selectable_as_parent'
+   */
+  private setSelectableAsParent(value: boolean): void {
+    if (this.currentTypeID) {
+      this.activeRoute.snapshot.data.type.selectable_as_parent = value;
     }
-
-
-
-    public ngOnInit(): void {
-        this.setDraggable("false");
-        this.form.addControl('name', this.nameControl);
-        this.form.addControl('label', this.labelControl);
-
-        this.currentTypeID = this.activeRoute.data['_value'].type?.public_id;
-        this.disableControlOnEdit(this.nameControl);
-        this.patchData(this.data, this.form);
-        this.triggerAPICall();
-
-        this.validationService.initializeData('dg_location');
-    }
-
->>>>>>> 783d4fb7
-
-
-    public ngOnDestroy(): void {
-        this.setDraggable("true");
-        this.subscriber.next();
-        this.subscriber.complete();
-    }
-
-
-/* ------------------------------------------------------------------------------------------------------------------ */
-/*                                                  HELPER - SECTION                                                  */
-/* ------------------------------------------------------------------------------------------------------------------ */
-
-    /**
-     * Retrieves the current type from db
-     */
-    public triggerAPICall() {
-        if(this.currentTypeID){
-            this.typeLoading = true;
-            this.typeService.getType(this.currentTypeID).pipe(takeUntil(this.subscriber))
-              .pipe(tap(() => this.typeLoading = false))
-              .subscribe(
-                (apiResponse: CmdbType) => {
-                  this.typeLoading = false;
-                  this.selectable_as_parent = apiResponse.selectable_as_parent;
-                  this.cd.markForCheck();
-                },
-                (err) => this.toast.error(err));
-        }
-    }
-
-
-
-    /**
-     * Name converter on ng model change.
-     * @param name
-     */
-    public onNameChange(name: string){
-        this.data.name = nameConvention(name);
-    }
-
-
-
-    //TODO: this is just a work around and need to be set with proper angular code
-    /**
-     * Sets the special control location to not draggable when 
-     * there is already a special control location
-     * 
-     * @param isDraggable (boolean): Control is draggable if true, else not
-     */
-    private setDraggable(isDraggable: string): void{
-        let opacity: string = isDraggable == "true" ? "1.0" : "0.5";
-
-        //this only works if the special control "location" is the 2nd element
-        let specialControlLocation: Element = document.getElementById('specialControls').getElementsByClassName('list-group-item')[1];
-        specialControlLocation.setAttribute('draggable', isDraggable);
-        (specialControlLocation as HTMLElement).style.opacity = opacity;
-    }
-
-
-
-    onInputChange(event: any, type: string) {
-        const fieldValue = this.labelControl.value;
-        const fieldName = 'dg_location'; // Fixed key for 'label'
-
-        let isValid = type === 'label' ? fieldValue.length > 0 : true; // Adjust as needed
-
-        // If type is 'label' and fieldValue.length > 0, set isValid to true
-        if (type === 'label' && fieldValue.length > 0) {
-          isValid = true;
-        }
-
-        // Update the validation status using the service
-        this.validationService.updateValidationStatus(type, isValid, fieldName, fieldValue, fieldValue, fieldValue);
-    }
-
-
-
-    /**
-     * Toggles the 'selectable_as_parent'-attribute for the type
-     */
-      public updateSelectableAsParent(){
-        this.selectable_as_parent = !this.selectable_as_parent;
-        this.setSelectableAsParent(this.selectable_as_parent);
-        this.cd.markForCheck();
-    }
-
-
-
-    /**
-     * Sets the selectable_as_parent in current snapshot if type exists
-     * 
-     * @param value (boolean): The new value for 'selectable_as_parent'
-     */
-    private setSelectableAsParent(value: boolean): void {
-        if(this.currentTypeID){
-            this.activeRoute.snapshot.data.type.selectable_as_parent = value;
-        }
-    }
+  }
 }
 
