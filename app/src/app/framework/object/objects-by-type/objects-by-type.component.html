<h1><i class="{{type.render_meta?.icon}}"></i> {{type.label}}</h1>
<hr/>
<<<<<<< HEAD
<cmdb-object-table-head [type]="type" [selectedObjects]="selectedObjects" [formatList]="formatList" [totalResults]="totalResults"
                        (manyObjectDeletes)="onManyObjectDeletes()" (fileExport)="exportingFiles($event)">
</cmdb-object-table-head>
=======
<div class="d-flex">
  <div class="mr-auto">
    <button type="button"
            *permissionLink="['base.framework.object.add']"
            class="btn btn-success btn-sm mr-1"
            [routerLink]="['/framework/object/add/', type?.public_id ]">
      <i class="fas fa-plus"></i> Add
    </button>
    <button type="button"
            *permissionLink="['base.framework.object.edit']"
            [disabled]="selectedObjects.length<=0"
            class="btn btn-secondary btn-sm mr-1" (click)="onBulkChange()">
      <i class="fas fa-tasks"></i> Bulk Change <span
      class="badge badge-primary badge-pill">{{selectedObjects.length}}</span>
    </button>
    <button type="button" *permissionLink="['base.framework.object.delete']" (click)="onManyObjectDeletes()"
            [disabled]="selectedObjectsIDs.length<=0" class="btn btn-danger btn-sm mr-1">
      <i class="far fa-trash-alt"></i> Delete Selected
      <span class="badge badge-secondary badge-pill">{{selectedObjects.length}}</span>
    </button>
  </div>
  <div>
    <div class="dropdown" *permissionLink="'base.export.object.*'">
      <button type="button" id="exportButton" class="btn btn-warning btn-sm dropdown-toggle" data-toggle="dropdown">
        <fa-icon icon="file-export"></fa-icon>
        Export
      </button>
      <ul class="dropdown-menu dropdown-menu-right dropdown-menu-lg-left">
        <li *ngFor="let item of formatList" id="export-{{item.id}}"
            [className]="item.active && totalResults > 0 ? 'dropdown-item' : 'dropdown-item disabled'"
            (click)="exportingFiles(item)"
            [ngbTooltip]="item.helperText">
          <fa-icon icon="{{item.icon}}"></fa-icon>
          {{item.label}}
          <span *ngIf="selectedObjects.length == 0">( all )</span>
          <span *ngIf="selectedObjects.length > 0"> ( {{selectedObjects.length}} )</span>
        </li>
      </ul>
    </div>
  </div>
</div>
>>>>>>> 6415250e
<hr/>
<cmdb-table [items]="results" [totalItems]="totalResults" [columns]="columns" [sort]="sort" [toggleable]="true"
            [page]="page" [rowClasses]="['align-middle']" [pageSize]="limit" [id]="id"
            [tableStates]="tableStates" [selectEnabled]="true" [loading]="loading" [tableState]="tableState"
            [emptyMessage]="'There are no objects for this type yet!'" [stateEnabled]="true"
            [initialVisibleColumns]="initialVisibleColumns"
            (stateSelect)="onStateSelect($event)" (stateReset)="onStateReset()"
            (pageChange)="onPageChange($event)" (pageSizeChange)="onPageSizeChange($event)"
            (sortChange)="onSortChange($event)" (selectedChange)="onSelectedChange($event)"
            (searchChange)="onSearchChange($event)">
</cmdb-table>

<ng-template #activeTemplate let-data="data">
  <cmdb-active-badge [activeStatus]="data"></cmdb-active-badge>
</ng-template>

<ng-template #fieldTemplate let-data="data">
  <cmdb-render-element [mode]="mode" [data]="data.field" [value]="data.value"></cmdb-render-element>
</ng-template>

<ng-template #actionTemplate let-item="item">
  <cmdb-object-table-actions [publicID]="item.object_information.object_id" [result]="item" [acl]="type.acl"
                             (deleteEmitter)="onObjectDelete($event)"></cmdb-object-table-actions>
</ng-template><|MERGE_RESOLUTION|>--- conflicted
+++ resolved
@@ -1,52 +1,9 @@
 <h1><i class="{{type.render_meta?.icon}}"></i> {{type.label}}</h1>
 <hr/>
-<<<<<<< HEAD
 <cmdb-object-table-head [type]="type" [selectedObjects]="selectedObjects" [formatList]="formatList" [totalResults]="totalResults"
                         (manyObjectDeletes)="onManyObjectDeletes()" (fileExport)="exportingFiles($event)">
 </cmdb-object-table-head>
-=======
-<div class="d-flex">
-  <div class="mr-auto">
-    <button type="button"
-            *permissionLink="['base.framework.object.add']"
-            class="btn btn-success btn-sm mr-1"
-            [routerLink]="['/framework/object/add/', type?.public_id ]">
-      <i class="fas fa-plus"></i> Add
-    </button>
-    <button type="button"
-            *permissionLink="['base.framework.object.edit']"
-            [disabled]="selectedObjects.length<=0"
-            class="btn btn-secondary btn-sm mr-1" (click)="onBulkChange()">
-      <i class="fas fa-tasks"></i> Bulk Change <span
-      class="badge badge-primary badge-pill">{{selectedObjects.length}}</span>
-    </button>
-    <button type="button" *permissionLink="['base.framework.object.delete']" (click)="onManyObjectDeletes()"
-            [disabled]="selectedObjectsIDs.length<=0" class="btn btn-danger btn-sm mr-1">
-      <i class="far fa-trash-alt"></i> Delete Selected
-      <span class="badge badge-secondary badge-pill">{{selectedObjects.length}}</span>
-    </button>
-  </div>
-  <div>
-    <div class="dropdown" *permissionLink="'base.export.object.*'">
-      <button type="button" id="exportButton" class="btn btn-warning btn-sm dropdown-toggle" data-toggle="dropdown">
-        <fa-icon icon="file-export"></fa-icon>
-        Export
-      </button>
-      <ul class="dropdown-menu dropdown-menu-right dropdown-menu-lg-left">
-        <li *ngFor="let item of formatList" id="export-{{item.id}}"
-            [className]="item.active && totalResults > 0 ? 'dropdown-item' : 'dropdown-item disabled'"
-            (click)="exportingFiles(item)"
-            [ngbTooltip]="item.helperText">
-          <fa-icon icon="{{item.icon}}"></fa-icon>
-          {{item.label}}
-          <span *ngIf="selectedObjects.length == 0">( all )</span>
-          <span *ngIf="selectedObjects.length > 0"> ( {{selectedObjects.length}} )</span>
-        </li>
-      </ul>
-    </div>
-  </div>
-</div>
->>>>>>> 6415250e
+
 <hr/>
 <cmdb-table [items]="results" [totalItems]="totalResults" [columns]="columns" [sort]="sort" [toggleable]="true"
             [page]="page" [rowClasses]="['align-middle']" [pageSize]="limit" [id]="id"
