/*
* DATAGERRY - OpenSource Enterprise CMDB
* Copyright (C) 2019 NETHINKS GmbH
*
* This program is free software: you can redistribute it and/or modify
* it under the terms of the GNU Affero General Public License as
* published by the Free Software Foundation, either version 3 of the
* License, or (at your option) any later version.
*
* This program is distributed in the hope that it will be useful,
* but WITHOUT ANY WARRANTY; without even the implied warranty of
* MERCHANTABILITY or FITNESS FOR A PARTICULAR PURPOSE.  See the
* GNU Affero General Public License for more details.

* You should have received a copy of the GNU Affero General Public License
* along with this program.  If not, see <https://www.gnu.org/licenses/>.
*/

import { NgModule } from '@angular/core';
import { CommonModule } from '@angular/common';

import { ObjectRoutingModule } from './object-routing.module';
import { ObjectViewComponent } from './object-view/object-view.component';
import { DataTablesModule } from 'angular-datatables';
import { LayoutModule } from '../../layout/layout.module';
import { ObjectHeaderComponent } from './components/object-header/object-header.component';
import { ObjectQrComponent } from './components/object-qr/object-qr.component';
import { QRCodeModule } from 'angularx-qrcode';
import { ObjectSummaryComponent } from './components/object-summary/object-summary.component';
import { ObjectExternalsComponent } from './components/object-externals/object-externals.component';
import { NgxSpinnerModule } from 'ngx-spinner';
import { FormsModule, ReactiveFormsModule } from '@angular/forms';
import { RenderModule } from '../render/render.module';
import { ObjectAddComponent } from './object-add/object-add.component';
import { NgSelectModule } from '@ng-select/ng-select';
import { ObjectFooterComponent } from './object-view/object-footer/object-footer.component';
import { ObjectActionsComponent } from './components/object-actions/object-actions.component';
import { ObjectViewMetaComponent } from './components/object-view-meta/object-view-meta.component';
import { ObjectEditComponent } from './object-edit/object-edit.component';
import { NgbTooltipModule } from '@ng-bootstrap/ng-bootstrap';
import { ObjectViewRenderComponent } from './components/object-view-render/object-view-render.component';
import { ObjectCopyComponent } from './object-copy/object-copy.component';
import { ObjectLinksComponent } from './object-view/object-footer/object-links/object-links.component';
import { ObjectTypeLabelComponent } from './components/object-type-label/object-type-label.component';
import { FontAwesomeModule } from '@fortawesome/angular-fontawesome';
import { ObjectLogListComponent } from './object-view/object-footer/object-log-list/object-log-list.component';
import { ObjectReferenceListComponent } from './object-view/object-footer/object-reference-list/object-reference-list.component';
import { ObjectLogComponent } from './object-log/object-log.component';
// tslint:disable-next-line:max-line-length
import { ObjectLogChangeViewComponent } from './object-view/object-footer/object-log-list/object-log-change-view/object-log-change-view.component';
import { ObjectLogUserComponent } from './object-view/object-footer/object-log-list/object-log-user/object-log-user.component';
import { ObjectLinkAddModalComponent } from './modals/object-link-add-modal/object-link-add-modal.component';
import { ObjectLinkDeleteModalComponent } from './modals/object-link-delete-modal/object-link-delete-modal.component';
import { AuthModule } from '../../auth/auth.module';
import { ObjectListByTypeComponent } from './object-list-by-type/object-list-by-type.component';
import { ObjectBulkChangeComponent } from './object-bulk-change/object-bulk-change.component';
import { ObjectBulkChangeEditorComponent } from './object-bulk-change/object-bulk-change-editor/object-bulk-change-editor.component';
import { ObjectBulkChangePreviewComponent } from './object-bulk-change/object-bulk-change-preview/object-bulk-change-preview.component';
import { ArchwizardModule } from 'angular-archwizard';
import { ObjectDocsComponent } from './components/object-docs/object-docs.component';
import { ObjectAttachmentsComponent } from './components/object-attachments/object-attachments.component';
import { UsersModule } from '../../management/users/users.module';

@NgModule({
  entryComponents: [
    ObjectLinkAddModalComponent,
    ObjectLinkDeleteModalComponent,
  ],
  declarations: [
    ObjectViewComponent,
    ObjectHeaderComponent,
    ObjectQrComponent,
    ObjectSummaryComponent,
    ObjectExternalsComponent,
    ObjectAddComponent,
    ObjectFooterComponent,
    ObjectActionsComponent,
    ObjectViewRenderComponent,
    ObjectViewMetaComponent,
    ObjectEditComponent,
    ObjectCopyComponent,
    ObjectLinksComponent,
    ObjectTypeLabelComponent,
    ObjectLogListComponent,
    ObjectReferenceListComponent,
    ObjectLogComponent,
    ObjectLogChangeViewComponent,
    ObjectLogUserComponent,
    ObjectLinkAddModalComponent,
    ObjectLinkDeleteModalComponent,
    ObjectListByTypeComponent,
    ObjectBulkChangeComponent,
    ObjectBulkChangePreviewComponent,
    ObjectBulkChangeEditorComponent,
    ObjectBulkChangePreviewComponent,
    ObjectDocsComponent,
    ObjectAttachmentsComponent
  ],
<<<<<<< HEAD
  exports: [
  ],
    imports: [
        CommonModule,
        ObjectRoutingModule,
        DataTablesModule,
        AuthModule,
        LayoutModule,
        QRCodeModule,
        NgxSpinnerModule,
        FormsModule,
        ReactiveFormsModule,
        NgSelectModule,
        NgbTooltipModule,
        FontAwesomeModule,
        ArchwizardModule,
        RenderModule,
        UsersModule
    ]
=======
    exports: [
        ObjectViewRenderComponent
    ],
  imports: [
    CommonModule,
    ObjectRoutingModule,
    DataTablesModule,
    AuthModule,
    LayoutModule,
    QRCodeModule,
    NgxSpinnerModule,
    FormsModule,
    ReactiveFormsModule,
    NgSelectModule,
    NgbTooltipModule,
    FontAwesomeModule,
    ArchwizardModule,
    RenderModule
  ]
>>>>>>> 4b7e6580
})
export class ObjectModule {
}<|MERGE_RESOLUTION|>--- conflicted
+++ resolved
@@ -2,7 +2,7 @@
 * DATAGERRY - OpenSource Enterprise CMDB
 * Copyright (C) 2019 NETHINKS GmbH
 *
-* This program is free software: you can redistribute it and/or modify
+* This program is free software: you can redistribute it and/or modifyhttps://nethinks.atlassian.net/browse/NET-412
 * it under the terms of the GNU Affero General Public License as
 * published by the Free Software Foundation, either version 3 of the
 * License, or (at your option) any later version.
@@ -96,9 +96,6 @@
     ObjectDocsComponent,
     ObjectAttachmentsComponent
   ],
-<<<<<<< HEAD
-  exports: [
-  ],
     imports: [
         CommonModule,
         ObjectRoutingModule,
@@ -115,28 +112,10 @@
         ArchwizardModule,
         RenderModule,
         UsersModule
-    ]
-=======
+    ],
     exports: [
         ObjectViewRenderComponent
-    ],
-  imports: [
-    CommonModule,
-    ObjectRoutingModule,
-    DataTablesModule,
-    AuthModule,
-    LayoutModule,
-    QRCodeModule,
-    NgxSpinnerModule,
-    FormsModule,
-    ReactiveFormsModule,
-    NgSelectModule,
-    NgbTooltipModule,
-    FontAwesomeModule,
-    ArchwizardModule,
-    RenderModule
-  ]
->>>>>>> 4b7e6580
+    ]
 })
 export class ObjectModule {
 }