/*
* DATAGERRY - OpenSource Enterprise CMDB
* Copyright (C) 2019 NETHINKS GmbH
*
* This program is free software: you can redistribute it and/or modify
* it under the terms of the GNU Affero General Public License as
* published by the Free Software Foundation, either version 3 of the
* License, or (at your option) any later version.
*
* This program is distributed in the hope that it will be useful,
* but WITHOUT ANY WARRANTY; without even the implied warranty of
* MERCHANTABILITY or FITNESS FOR A PARTICULAR PURPOSE.  See the
* GNU Affero General Public License for more details.

* You should have received a copy of the GNU Affero General Public License
* along with this program.  If not, see <https://www.gnu.org/licenses/>.
*/

import { NgModule } from '@angular/core';
import { CommonModule } from '@angular/common';

import { ObjectRoutingModule } from './object-routing.module';
import { ObjectViewComponent } from './object-view/object-view.component';
import { DataTablesModule } from 'angular-datatables';
import { LayoutModule } from '../../layout/layout.module';
import { ObjectHeaderComponent } from './components/object-header/object-header.component';
import { ObjectQrComponent } from './components/object-qr/object-qr.component';
import { ObjectSummaryComponent } from './components/object-summary/object-summary.component';
import { ObjectExternalsComponent } from './components/object-externals/object-externals.component';
import { NgxSpinnerModule } from 'ngx-spinner';
import { FormsModule, ReactiveFormsModule } from '@angular/forms';
import { RenderModule } from '../render/render.module';
import { ObjectAddComponent } from './object-add/object-add.component';
import { NgSelectModule } from '@ng-select/ng-select';
import { ObjectFooterComponent } from './object-view/object-footer/object-footer.component';
import { ObjectActionsComponent } from './components/object-actions/object-actions.component';
import { ObjectViewMetaComponent } from './components/object-view-meta/object-view-meta.component';
import { ObjectEditComponent } from './object-edit/object-edit.component';
import { NgbTooltipModule } from '@ng-bootstrap/ng-bootstrap';
import { ObjectViewRenderComponent } from './components/object-view-render/object-view-render.component';
import { ObjectCopyComponent } from './object-copy/object-copy.component';
import { ObjectLinksComponent } from './object-view/object-footer/object-links/object-links.component';
import { ObjectTypeLabelComponent } from './components/object-type-label/object-type-label.component';
import { FontAwesomeModule } from '@fortawesome/angular-fontawesome';
import { ObjectLogListComponent } from './object-view/object-footer/object-log-list/object-log-list.component';
import { ObjectReferenceListComponent } from './object-view/object-footer/object-reference-list/object-reference-list.component';
import { ObjectLogComponent } from './object-log/object-log.component';
// tslint:disable-next-line:max-line-length
import { ObjectLogChangeViewComponent } from './object-view/object-footer/object-log-list/object-log-change-view/object-log-change-view.component';
import { ObjectLogUserComponent } from './object-view/object-footer/object-log-list/object-log-user/object-log-user.component';
import { ObjectLinkAddModalComponent } from './modals/object-link-add-modal/object-link-add-modal.component';
import { ObjectLinkDeleteModalComponent } from './modals/object-link-delete-modal/object-link-delete-modal.component';
import { AuthModule } from '../../auth/auth.module';
import { ObjectListByTypeComponent } from './object-list-by-type/object-list-by-type.component';
import { ObjectBulkChangeComponent } from './object-bulk-change/object-bulk-change.component';
import { ObjectBulkChangeEditorComponent } from './object-bulk-change/object-bulk-change-editor/object-bulk-change-editor.component';
import { ObjectBulkChangePreviewComponent } from './object-bulk-change/object-bulk-change-preview/object-bulk-change-preview.component';
import { ArchwizardModule } from 'angular-archwizard';
import { ObjectDocsComponent } from './components/object-docs/object-docs.component';
import { ObjectAttachmentsComponent } from './components/object-attachments/object-attachments.component';
import { UsersModule } from '../../management/users/users.module';
import { ObjectsByTypeComponent } from './objects-by-type/objects-by-type.component';
import { TableModule } from '../../layout/table/table.module';
import { ObjectTableActionsComponent } from './components/object-table-actions/object-table-actions.component';

@NgModule({
  entryComponents: [
    ObjectLinkAddModalComponent,
    ObjectLinkDeleteModalComponent,
  ],
  declarations: [
    ObjectViewComponent,
    ObjectHeaderComponent,
    ObjectQrComponent,
    ObjectSummaryComponent,
    ObjectExternalsComponent,
    ObjectAddComponent,
    ObjectFooterComponent,
    ObjectActionsComponent,
    ObjectViewRenderComponent,
    ObjectViewMetaComponent,
    ObjectEditComponent,
    ObjectCopyComponent,
    ObjectLinksComponent,
    ObjectTypeLabelComponent,
    ObjectLogListComponent,
    ObjectReferenceListComponent,
    ObjectLogComponent,
    ObjectLogChangeViewComponent,
    ObjectLogUserComponent,
    ObjectLinkAddModalComponent,
    ObjectLinkDeleteModalComponent,
    ObjectListByTypeComponent,
    ObjectBulkChangeComponent,
    ObjectBulkChangePreviewComponent,
    ObjectBulkChangeEditorComponent,
    ObjectBulkChangePreviewComponent,
    ObjectDocsComponent,
    ObjectAttachmentsComponent,
    ObjectsByTypeComponent,
    ObjectTableActionsComponent
  ],
  imports: [
    CommonModule,
    ObjectRoutingModule,
    DataTablesModule,
    AuthModule,
    LayoutModule,
    QRCodeModule,
    NgxSpinnerModule,
    FormsModule,
    ReactiveFormsModule,
    NgSelectModule,
    NgbTooltipModule,
    FontAwesomeModule,
    ArchwizardModule,
    RenderModule,
    UsersModule,
    TableModule
  ],
<<<<<<< HEAD
=======
  imports: [
    CommonModule,
    ObjectRoutingModule,
    DataTablesModule,
    AuthModule,
    LayoutModule,
    NgxSpinnerModule,
    FormsModule,
    ReactiveFormsModule,
    NgSelectModule,
    NgbTooltipModule,
    FontAwesomeModule,
    ArchwizardModule,
    RenderModule,
    UsersModule
  ],
>>>>>>> 7b03f9c9
    exports: [
        ObjectViewRenderComponent
    ]
})
export class ObjectModule {
}<|MERGE_RESOLUTION|>--- conflicted
+++ resolved
@@ -62,6 +62,7 @@
 import { ObjectsByTypeComponent } from './objects-by-type/objects-by-type.component';
 import { TableModule } from '../../layout/table/table.module';
 import { ObjectTableActionsComponent } from './components/object-table-actions/object-table-actions.component';
+import { QRCodeModule } from 'angularx-qrcode';
 
 @NgModule({
   entryComponents: [
@@ -118,28 +119,9 @@
     UsersModule,
     TableModule
   ],
-<<<<<<< HEAD
-=======
-  imports: [
-    CommonModule,
-    ObjectRoutingModule,
-    DataTablesModule,
-    AuthModule,
-    LayoutModule,
-    NgxSpinnerModule,
-    FormsModule,
-    ReactiveFormsModule,
-    NgSelectModule,
-    NgbTooltipModule,
-    FontAwesomeModule,
-    ArchwizardModule,
-    RenderModule,
-    UsersModule
-  ],
->>>>>>> 7b03f9c9
-    exports: [
-        ObjectViewRenderComponent
-    ]
+  exports: [
+    ObjectViewRenderComponent
+  ]
 })
 export class ObjectModule {
 }