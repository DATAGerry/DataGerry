--- conflicted
+++ resolved
@@ -18,13 +18,10 @@
 
 import { Component, EventEmitter, Input, Output } from '@angular/core';
 import { CmdbType } from '../../../models/cmdb-type';
-<<<<<<< HEAD
 import { ExportObjectsFileExtension } from '../../../../export/export-objects/model/export-objects-file-extension';
-
-=======
 import { RenderResult } from '../../../models/cmdb-render';
 import { Router } from '@angular/router';
->>>>>>> c98138c2
+
 @Component({
   selector: 'cmdb-object-table-head',
   templateUrl: './object-table-head.component.html',
@@ -34,7 +31,7 @@
 
   @Input() public selectedObjects: Array<RenderResult> = [];
   @Input() public selectedObjectsIDs: Array<number> = [];
-  @Input() public formatList: any[] = [];
+  @Input() public formatList: ExportObjectsFileExtension[] = [];
   @Input() public totalResults: number = 0;
 
   @Output() public fileExport: EventEmitter<any> = new EventEmitter<any>();
@@ -46,17 +43,9 @@
 
   }
 
-<<<<<<< HEAD
-  @Input() selectedObjects: Array<number> = [];
-  @Input() formatList: ExportObjectsFileExtension[] = [];
-  @Input() totalResults: number = 0;
-=======
   public onBulkChange(): void {
     this.router.navigate(['/framework/object/change/'],
       { state: { type: this.type, objects: this.selectedObjects } });
   }
->>>>>>> c98138c2
-
-
 
 }