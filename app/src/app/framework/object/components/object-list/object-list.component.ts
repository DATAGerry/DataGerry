/*
* dataGerry - OpenSource Enterprise CMDB
* Copyright (C) 2019 NETHINKS GmbH
*
* This program is free software: you can redistribute it and/or modify
* it under the terms of the GNU Affero General Public License as
* published by the Free Software Foundation, either version 3 of the
* License, or (at your option) any later version.
*
* This program is distributed in the hope that it will be useful,
* but WITHOUT ANY WARRANTY; without even the implied warranty of
* MERCHANTABILITY or FITNESS FOR A PARTICULAR PURPOSE.  See the
* GNU Affero General Public License for more details.

* You should have received a copy of the GNU Affero General Public License
* along with this program.  If not, see <https://www.gnu.org/licenses/>.
*/


import { Component, OnDestroy, ViewChild } from '@angular/core';
import { ApiCallService } from '../../../../services/api-call.service';
import { ActivatedRoute } from '@angular/router';
import { NgxSpinnerService } from 'ngx-spinner';
import { DatePipe } from '@angular/common';
import { ObjectService } from '../../../services/object.service';
import { DataTableDirective } from 'angular-datatables';
import { Subject } from 'rxjs';
<<<<<<< HEAD
=======
import { CmdbObject } from '../../../models/cmdb-object';
>>>>>>> d9897477
import { map } from 'rxjs/operators';
import { HttpHeaders } from '@angular/common/http';
import { ExportService } from '../../../../services/export.service';

@Component({
  selector: 'cmdb-object-list',
  templateUrl: './object-list.component.html',
  styleUrls: ['./object-list.component.scss'],
  providers: [DatePipe]
})
export class ObjectListComponent implements OnDestroy {

  @ViewChild(DataTableDirective, {static: false})
  public dtElement: DataTableDirective;
  public dtOptions: any = {}; // : DataTables.Settings = {};
  public dtTrigger: Subject<any> = new Subject();
  readonly dtButtons: any[] = [];

  private summaries: [];
  private columnFields: [];
  private items: [];
  public pageTitle: string = 'List';
  public objectLists: {};
  public hasSummaries: boolean = false;
  readonly $date: string = '$date';

  constructor(private apiCallService: ApiCallService, private objService: ObjectService,
              private exportService: ExportService, private route: ActivatedRoute,
              private spinner: NgxSpinnerService, private datePipe: DatePipe) {
    this.route.params.subscribe((id) => {
      this.init(id);
    });
  }

  private init(id) {
    this.getRouteObjects(id.publicID);
  }

  private getRouteObjects(id) {
    let url = 'object/';
    this.pageTitle = 'Object List';
    this.hasSummaries = false;
    if (typeof id !== 'undefined') {
      url = url + 'type/' + id;
      this.hasSummaries = true;
    }

    this.apiCallService.callGetRoute(url)
      .pipe(
        map(dataArray => {
          const lenx = dataArray.length;
          this.summaries = lenx > 0 ? dataArray[0].summaries : [];
          this.columnFields = lenx > 0 ? dataArray[0].fields : [];
          this.items = lenx > 0 ? dataArray : [];

          if (this.hasSummaries && lenx > 0) {
            this.pageTitle = dataArray[0].label + ' List';
          }

          return [{items: this.items, columnFields: this.columnFields}];
        })
      )
      .subscribe(
        data => {
          this.spinner.show();
          this.buildDtTable();

          setTimeout(() => {
            this.objectLists = data;
            this.rerender();
            this.dtTrigger.next();
            this.spinner.hide();
          }, 100);
        });

  }

  /*
    Build table increments
   */

  private buildDtTable() {
    this.buildDefaultDtButtons();
    this.buildAdvancedButtons();
    this.buildDefaultDtOptions();
    this.buildAdvancedDtOptions();
  }

  private buildDefaultDtButtons() {
    this.dtButtons.length = 0;
    this.dtButtons.push(
      {
        // add new
        text: '<i class="fa fa-plus" aria-hidden="true"></i> Add',
        className: 'btn btn-success btn-sm mr-1',
        attr: {
          'data-toggle': 'modal',
          'data-target': '#insertModal'
        }
      }
    );

    this.dtButtons.push(
      {
        // print
        text: 'Print <i class="fa fa-print" aria-hidden="true"></i>',
        extend: 'print',
        className: 'btn btn-info btn-sm mr-1'
      }
    );
  }

  private buildAdvancedButtons() {
    if (this.hasSummaries) {
      this.dtButtons.push(
        {
          extend: 'collection',
          className: 'btn btn-secondary btn-sm mr-1 dropdown-toggle',
          text: '<i class="fa fa-cog" aria-hidden="true"></i>',
          collectionLayout: 'dropdown-menu overflow-auto',
          buttons: function() {
            const columnButton = [];
            // tslint:disable-next-line:prefer-for-of
            for (let i = 0; i < this.columnFields.length; i++) {
              {
                columnButton.push(
                  {
                    text: this.columnFields[i].label,
                    extend: 'columnToggle',
                    columns: '.toggle-' + this.columnFields[i].name,
                    className: 'dropdown-item ' + this.columnFields[i].name,
                  });
              }
            }
            columnButton.push({
              extend: 'colvisRestore',
              text: 'Restore',
              className: 'btn btn-secondary btn-lg btn-block',
              action: function() {
                this.rerender();
                this.dtTrigger.next();
              }.bind(this)
            });
            return columnButton;
          }.bind(this),
        },
      );
    }
  }

  private buildDefaultDtOptions() {
    const buttons = this.dtButtons;
    this.dtOptions = {
      ordering: true,
      order: [[5, 'asc']],
      columnDefs: [{
        targets: 'nosort',
        orderable: false,
      }],
      retrieve: true,
      language: {
        search: '',
        searchPlaceholder: 'Filter...'
      },
      dom:
        '<"row" <"col-sm-3" l> <"col-sm-3" B > <"col" f> >' +
        '<"row" <"col-sm-12"tr>>' +
        '<\"row\" <\"col-sm-12 col-md-5\"i> <\"col-sm-12 col-md-7\"p> >',
      // Configure the buttons
      // Declare the use of the extension in the dom parameter
      buttons: {
        dom: {
          container: {
            className: 'dt-buttons btn-group btn-group-sm'
          }
        },
        buttons,
      },
    };
  }

  private buildAdvancedDtOptions() {
    if (this.hasSummaries) {
      const visTargets: any[] = [0, 1, 2, 3, -3, -2, -1];
      for (let i = 0; i < this.summaries.length; i++) {
        visTargets.push(i + 4);
      }
      this.dtOptions.columnDefs = [
        {orderable: false, targets: 'nosort'},
        {visible: true, targets: visTargets},
        {visible: false, targets: '_all'}
      ];
      this.dtOptions.order = [[2, 'asc']];
    }
  }

  public ngOnDestroy(): void {
    // Do not forget to unsubscribe the event
    this.dtTrigger.unsubscribe();
  }

  public rerender(): void {
    if (typeof this.dtElement !== 'undefined' && typeof this.dtElement.dtInstance !== 'undefined') {
      this.dtElement.dtInstance.then((dtInstance: DataTables.Api) => {
        // Destroy the table first
        dtInstance.destroy();
      });
    }
  }

  /*
    Table action events
   */

  public checkType(value) {
    if (value != null && value.hasOwnProperty('$date')) {
      return '<span>' + this.datePipe.transform(value[this.$date], 'dd/mm/yyyy - hh:mm:ss') + '</span>';
    }
    return '<span>' + value + '</span>';
  }

  public selectAll() {
    const overall: any = document.getElementsByClassName('select-all-checkbox')[0];
    const allCheckbox: any = document.getElementsByClassName('select-checkbox');
    const checking = overall.checked;
    for (const box of allCheckbox) {
      box.checked = checking;
    }
  }

  public updateDisplay() {
    const overall: any = document.getElementsByClassName('select-all-checkbox')[0];
    const allCheckbox: any = document.getElementsByClassName('select-checkbox');
    let checkedCount = 0;

    for (const box of allCheckbox) {
      if (box.checked) {
        checkedCount++;
      }
    }

    if (checkedCount === 0) {
      overall.checked = false;
      overall.indeterminate = false;
    } else if (checkedCount === allCheckbox.length) {
      overall.checked = true;
      overall.indeterminate = false;
    } else {
      overall.checked = false;
      overall.indeterminate = true;
    }
  }

  public delObject(value: any) {
    const id = value.public_id;
    this.apiCallService.callDeleteRoute('object/' + id).subscribe(data => {
      this.route.params.subscribe((typeId) => {
        this.init(typeId);
      });
    });
  }

  public delManyObjects() {
    const allCheckbox: any = document.getElementsByClassName('select-checkbox');
    const publicIds: number[] = [];
    for (const box of allCheckbox) {
      if (box.checked && box.id) {
        publicIds.push(box.id);
      }
    }
    if (publicIds.length > 0) {
      this.apiCallService.callDeleteManyRoute('object/delete/' + publicIds).subscribe(data => {
        this.route.params.subscribe((id) => {
          this.init(id);
        });
      });
    }
  }

<<<<<<< HEAD
=======
  public update(instance: any) {

    const updateInstance = new CmdbObject();
    updateInstance.public_id = Number(instance.public_id);
    updateInstance.type_id = instance.type_id;
    updateInstance.version = '1.0.0';
    updateInstance.creation_time = instance.creation_time;
    updateInstance.author_id = instance.author_id;
    updateInstance.active = instance.active;

    const fieldsList: any[] = [];
    for (const field of instance.fields) {
      const text: any = document.getElementsByName(field.name)[0];
      fieldsList.push({name: field.name, value: text.value});
    }

    updateInstance.fields = fieldsList;
    this.objService.postObject(updateInstance).subscribe(res => {
      console.log(res);
    });
  }

>>>>>>> d9897477
  public export(fileExtension: string) {

    const httpHeader = new HttpHeaders({
      'Content-Type': 'application/' + fileExtension
    });

    this.exportService.callExportRoute('export/' + fileExtension + '/' + 'object/type/' + 1,
      fileExtension,
      httpHeader);
  }
}<|MERGE_RESOLUTION|>--- conflicted
+++ resolved
@@ -25,10 +25,6 @@
 import { ObjectService } from '../../../services/object.service';
 import { DataTableDirective } from 'angular-datatables';
 import { Subject } from 'rxjs';
-<<<<<<< HEAD
-=======
-import { CmdbObject } from '../../../models/cmdb-object';
->>>>>>> d9897477
 import { map } from 'rxjs/operators';
 import { HttpHeaders } from '@angular/common/http';
 import { ExportService } from '../../../../services/export.service';
@@ -308,31 +304,6 @@
     }
   }
 
-<<<<<<< HEAD
-=======
-  public update(instance: any) {
-
-    const updateInstance = new CmdbObject();
-    updateInstance.public_id = Number(instance.public_id);
-    updateInstance.type_id = instance.type_id;
-    updateInstance.version = '1.0.0';
-    updateInstance.creation_time = instance.creation_time;
-    updateInstance.author_id = instance.author_id;
-    updateInstance.active = instance.active;
-
-    const fieldsList: any[] = [];
-    for (const field of instance.fields) {
-      const text: any = document.getElementsByName(field.name)[0];
-      fieldsList.push({name: field.name, value: text.value});
-    }
-
-    updateInstance.fields = fieldsList;
-    this.objService.postObject(updateInstance).subscribe(res => {
-      console.log(res);
-    });
-  }
-
->>>>>>> d9897477
   public export(fileExtension: string) {
 
     const httpHeader = new HttpHeaders({
