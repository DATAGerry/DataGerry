--- conflicted
+++ resolved
@@ -1,14 +1,13 @@
-<cmdb-table [pageTitle]="pageTitle"
-            [entryLists]="tableData"></cmdb-table>
 
-<div class="card-title" style="padding-top: 1em">
-  <cmdb-content-header title="{{pageTitle}}"></cmdb-content-header>
-</div>
 
-<div class="card-body" style="padding: 0 0 1em 0;">
-  <button type="button" class="btn btn-danger btn-sm" (click)="delManyObjects()">Delete All</button>
+  <div class="card-title" style="padding-top: 1em">
+    <cmdb-content-header title="{{pageTitle}}"></cmdb-content-header>
+  </div>
 
-  <span class="card-group float-right">
+  <div class="card-body" style="padding: 0 0 1em 0;">
+    <button type="button" class="btn btn-danger btn-sm" (click)="delManyObjects()">Delete All</button>
+
+    <span class="card-group float-right">
         <div class="dropdown">
           <button class="btn btn-warning dropdown-toggle btn-sm mr-1"
                   type="button" id="importButton" data-toggle="dropdown" aria-haspopup="true" aria-expanded="false">
@@ -33,49 +32,47 @@
           </ul>
         </div>
       </span>
-</div>
+  </div>
 
-<table datatable [dtOptions]="dtOptions" [dtTrigger]="dtTrigger" class="table table-striped table-bordered">
-  <ng-container *ngFor="let results of objectLists">
-    <thead>
-    <tr>
-      <th class="toggle-check nosort" style="text-align: center"><input type="checkbox" class="select-all-checkbox"
-                                                                        (click)="selectAll()">
-      </th>
+  <table datatable [dtOptions]="dtOptions" [dtTrigger]="dtTrigger" class="table table-striped table-bordered">
+    <ng-container *ngFor="let results of objectLists">
+      <thead>
+      <tr>
+        <th class="toggle-check nosort" style="text-align: center"><input type="checkbox" class="select-all-checkbox" (click)="selectAll()">
+        </th>
 
-      <th class="toggle-active">Active</th>
-      <th class="toggle-id">ID</th>
-      <th class="toggle-type">Type</th>
-      <!-- BEGIN: summarie fields : show only if objects are categorized -->
-      <ng-container *ngIf="hasSummaries">
-        <ng-container *ngFor="let obj of results.columnFields;">
-          <th class="toggle-{{obj.name}}">{{obj.label}}</th>
+        <th class="toggle-active">Active</th>
+        <th class="toggle-id">ID</th>
+        <th class="toggle-type">Type</th>
+        <!-- BEGIN: summarie fields : show only if objects are categorized -->
+        <ng-container *ngIf="hasSummaries">
+          <ng-container *ngFor="let obj of results.columnFields;">
+              <th class="toggle-{{obj.name}}">{{obj.label}}</th>
+          </ng-container>
         </ng-container>
-      </ng-container>
-      <!-- END: summarie fields -->
-      <th class="toggle-autor">Author</th>
-      <th class="toggle-last-modified">Last modified</th>
-      <th class="toggle-action">Action</th>
-    </tr>
-    </thead>
-    <tbody>
-    <tr *ngFor="let result of results.items">
+        <!-- END: summarie fields -->
+        <th class="toggle-autor">Author</th>
+        <th class="toggle-last-modified">Last modified</th>
+        <th class="toggle-action">Action</th>
+      </tr>
+      </thead>
+      <tbody>
+      <tr *ngFor="let result of results.items">
 
-      <td style="text-align: center"><input id="{{result.public_id}}" class="select-checkbox" type="checkbox"
-                                            (click)="updateDisplay()"></td>
+        <td style="text-align: center"><input id="{{result.public_id}}" class="select-checkbox" type="checkbox" (click)="updateDisplay()"></td>
 
-      <td>
-        <cmdb-active-badge [activeStatus]="result.active"></cmdb-active-badge>
-      </td>
-      <td>{{result.public_id}}</td>
-      <td><a routerLink="/framework/type/{{result.type_id}}">{{result.label}}</a></td>
+        <td>
+          <cmdb-active-badge [activeStatus]="result.active"></cmdb-active-badge>
+        </td>
+        <td>{{result.public_id}}</td>
+        <td><a routerLink="/framework/type/{{result.type_id}}">{{result.label}}</a></td>
 
-      <!-- BEGIN: summarie contens : show only if objects are categorized  -->
-      <ng-container *ngIf="hasSummaries">
-        <ng-container *ngFor="let field of result.fields">
-          <td><span [innerHTML]="checkType(field.value)">{{field.value}}</span></td>
+        <!-- BEGIN: summarie contens : show only if objects are categorized  -->
+        <ng-container *ngIf="hasSummaries" >
+          <ng-container *ngFor="let field of result.fields">
+            <td><span [innerHTML]="checkType(field.value)">{{field.value}}</span></td>
+          </ng-container>
         </ng-container>
-<<<<<<< HEAD
         <!-- END: summarie contens -->
 
         <td>{{result.author_name}}</td>
@@ -94,26 +91,4 @@
       </tr>
       </tbody>
     </ng-container>
-  </table>
-=======
-      </ng-container>
-      <!-- END: summarie contens -->
-
-      <td>{{result.author_name}}</td>
-      <td>{{result.last_edit_time?.$date | date:"dd/MM/yy - hh:mm:ss"}}</td>
-      <td>
-        <a class="text-dark" [routerLink]="['/framework/object/', result.public_id]">
-          <i class="fa fa-eye" aria-hidden="true"></i>
-        </a>
-        <a class="ml-1 text-dark" [routerLink]="['/framework/object/', result.public_id]">
-          <i class="fa fa-pencil-square-o" aria-hidden="true"></i>
-        </a>
-        <a class="ml-1 text-dark" (click)="delObject(result)">
-          <i class="fa fa-trash-o" aria-hidden="true"></i>
-        </a>
-      </td>
-    </tr>
-    </tbody>
-  </ng-container>
-</table>
->>>>>>> d9897477
+  </table>