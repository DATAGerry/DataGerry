/*
* DATAGERRY - OpenSource Enterprise CMDB
* Copyright (C) 2019 NETHINKS GmbH
*
* This program is free software: you can redistribute it and/or modify
* it under the terms of the GNU Affero General Public License as
* published by the Free Software Foundation, either version 3 of the
* License, or (at your option) any later version.
*
* This program is distributed in the hope that it will be useful,
* but WITHOUT ANY WARRANTY; without even the implied warranty of
* MERCHANTABILITY or FITNESS FOR A PARTICULAR PURPOSE.  See the
* GNU Affero General Public License for more details.

* You should have received a copy of the GNU Affero General Public License
* along with this program.  If not, see <https://www.gnu.org/licenses/>.
*/

import { Injectable } from '@angular/core';
import { ApiCallService, ApiService, httpObserveOptions, resp } from '../../services/api-call.service';
import { ValidatorService } from '../../services/validator.service';
import { CmdbObject } from '../models/cmdb-object';
import { Observable } from 'rxjs';
import { NgbModal } from '@ng-bootstrap/ng-bootstrap';
import { map } from 'rxjs/operators';
import { RenderResult } from '../models/cmdb-render';
<<<<<<< HEAD
import { HttpClient, HttpHeaders, HttpParams, HttpResponse } from '@angular/common/http';
import { DataTableFilter, DataTablesResult } from '../models/cmdb-datatable';
import { GeneralModalComponent } from '../../layout/helpers/modals/general-modal/general-modal.component';
import { CollectionParameters } from '../../services/models/api-parameter';
import { APIGetMultiResponse } from '../../services/models/api-response';
=======
import { HttpClient, HttpHeaders, HttpResponse } from '@angular/common/http';
import { DataTableFilter, DataTablesResult } from '../models/cmdb-datatable';
import { GeneralModalComponent } from '../../layout/helpers/modals/general-modal/general-modal.component';
import { CmdbType } from '../models/cmdb-type';
import { APIGetListResponse, APIGetSingleResponse } from '../../services/models/api-response';
>>>>>>> 7b03f9c9

export const httpObjectObserveOptions = {
  headers: new HttpHeaders({
    'Content-Type': 'application/json'
  }),
  observe: resp
};

export const PARAMETER = 'params';
export const COOCKIENAME = 'onlyActiveObjCookie';

@Injectable({
  providedIn: 'root'
})

export class ObjectService<T = CmdbObject | RenderResult> implements ApiService {

  public servicePrefix: string = 'object';
  public newServicePrefix: string = 'objects';

  public readonly options = {
    headers: new HttpHeaders({
      'Content-Type': 'application/json'
    }),
    params: {},
    observe: resp
  };

  constructor(private api: ApiCallService, private http: HttpClient, private modalService: NgbModal) {
  }

<<<<<<< HEAD
  public getObjects(params: CollectionParameters = { filter: undefined, limit: 10, sort: 'public_id', order: 1, page: 1 }, view: string = 'render'):
    Observable<HttpResponse<APIGetMultiResponse<T>>> {
    const options = this.options;
    let httpParams: HttpParams = new HttpParams();
    if (params.filter !== undefined) {
      const filter = JSON.stringify(params.filter);
      httpParams = httpParams.set('filter', filter);
=======
  // Find calls
  public getObjects(typeID: number, filter: DataTableFilter): Observable<T[]> {
    httpObjectObserveOptions[PARAMETER] = { onlyActiveObjCookie: this.api.readCookies(COOCKIENAME) };
    httpObjectObserveOptions[PARAMETER].start = filter.start;
    httpObjectObserveOptions[PARAMETER].length = filter.length;
    httpObjectObserveOptions[PARAMETER].order = filter.orderBy;
    httpObjectObserveOptions[PARAMETER].direction = filter.direction;
    httpObjectObserveOptions[FILTER] = filter;
    if (typeID != null) {
      return this.api.callGet<T[]>(`${ this.servicePrefix }/dt/type/${ typeID }`, httpObjectObserveOptions).pipe(
        map((apiResponse) => {
          if (apiResponse.status === 204) {
            return [];
          }
          return apiResponse.body;
        })
      );
>>>>>>> 7b03f9c9
    }
    httpParams = httpParams.set('limit', params.limit.toString());
    httpParams = httpParams.set('sort', params.sort);
    httpParams = httpParams.set('order', params.order.toString());
    httpParams = httpParams.set('page', params.page.toString());

<<<<<<< HEAD
    httpParams = httpParams.set('view', view);
    options.params = httpParams;
    return this.api.callGet<Array<T>>(this.newServicePrefix + '/', options).pipe(
      map((apiResponse: HttpResponse<APIGetMultiResponse<T>>) => {
        return apiResponse;
=======
    return this.api.callGet<T[]>(`${ this.servicePrefix }/`, httpObjectObserveOptions).pipe(
      map((apiResponse) => {
        return apiResponse.body;
>>>>>>> 7b03f9c9
      })
    );
  }

  public getObjectsByType(typeID: number): Observable<T[]> {
    httpObjectObserveOptions[PARAMETER] = { onlyActiveObjCookie: this.api.readCookies(COOCKIENAME) };
    return this.api.callGet<T[]>(`${ this.servicePrefix }/type/${ typeID }`, httpObjectObserveOptions).pipe(
      map((apiResponse) => {
        if (apiResponse.status === 204) {
          return [];
        }
        return apiResponse.body;
      })
    );
  }

  public getObject<R>(publicID: number, native: boolean = false): Observable<R> {
    if (native === true) {
      return this.api.callGet<CmdbObject[]>(`${ this.servicePrefix }/${ publicID }/native/`).pipe(
        map((apiResponse) => {
          return apiResponse.body;
        })
      );
    }
    return this.api.callGet<R[]>(`${ this.servicePrefix }/${ publicID }/`).pipe(
      map((apiResponse) => {
        return apiResponse.body;
      })
    );
  }

  // CRUD calls
  public postObject(objectInstance: CmdbObject): Observable<any> {
    return this.api.callPost<CmdbObject>(this.servicePrefix + '/', objectInstance).pipe(
      map((apiResponse) => {
        return apiResponse.body;
      })
    );
  }

  public putObject(publicID: number, objectInstance: CmdbObject,
                   httpOptions = httpObserveOptions): Observable<any> {
    return this.api.callPut<CmdbObject>(`${ this.servicePrefix }/${ publicID }/`, objectInstance, httpOptions);
  }

  public changeState(publicID: number, status: boolean) {
    return this.api.callPut<boolean>(`${ this.servicePrefix }/${ publicID }/state/`, status).pipe(
      map((apiResponse) => {
        return apiResponse.body;
      })
    );
  }

  public deleteManyObjects(publicID: any) {
    return this.api.callDeleteManyRoute(`${ this.servicePrefix }/delete/${ publicID }`).pipe(
      map((apiResponse) => {
        if (apiResponse.status === 204) {
          return [];
        }
        return apiResponse.body;
      })
    );
  }

  public deleteObject(publicID: any): Observable<any> {
    return this.api.callDelete(`${ this.servicePrefix }/${ publicID }`);
  }

  // Count calls

  public countObjectsByType(typeID: number) {
    httpObjectObserveOptions[PARAMETER] = { onlyActiveObjCookie: this.api.readCookies(COOCKIENAME) };
    return this.api.callGet<number>(this.servicePrefix + '/count/' + typeID, httpObjectObserveOptions).pipe(
      map((apiResponse) => {
        if (apiResponse.status === 204) {
          return [];
        }
        return apiResponse.body;
      })
    );
  }

  public groupObjectsByType(value: string) {
    httpObjectObserveOptions[PARAMETER] = { onlyActiveObjCookie: this.api.readCookies(COOCKIENAME) };
    return this.api.callGet<any>(this.servicePrefix + '/group/' + value, httpObjectObserveOptions).pipe(
      map((apiResponse) => {
        if (apiResponse.status === 204) {
          return [];
        }
        return apiResponse.body;
      })
    );
  }

  public countObjects() {
    httpObjectObserveOptions[PARAMETER] = { onlyActiveObjCookie: this.api.readCookies(COOCKIENAME) };
    return this.api.callGet<number>(`${ this.servicePrefix }/count/`, httpObjectObserveOptions).pipe(
      map((apiResponse) => {
        if (apiResponse.status === 204) {
          return [];
        }
        return apiResponse.body;
      })
    );
  }

  // Custom calls
  public getObjectReferences(publicID: number) {
    httpObjectObserveOptions[PARAMETER] = { onlyActiveObjCookie: this.api.readCookies(COOCKIENAME) };
    return this.api.callGet<RenderResult[]>(`${ this.servicePrefix }/reference/${ publicID }`, httpObjectObserveOptions).pipe(
      map((apiResponse) => {
        if (apiResponse.status === 204) {
          return [];
        }
        return apiResponse.body;
      })
    );
  }

  public getObjectsByUser(publicID: number) {
    return this.api.callGet<RenderResult[]>(`${ this.servicePrefix }/user/${ publicID }`).pipe(
      map((apiResponse) => {
        if (apiResponse.status === 204) {
          return [];
        }
        return apiResponse.body;
      })
    );
  }

  public getNewObjectsSince(timestamp: number) {
    return this.api.callGet<RenderResult[]>(`${ this.servicePrefix }/user/new/${ timestamp }`).pipe(
      map((apiResponse) => {
        if (apiResponse.status === 204) {
          return [];
        }
        return apiResponse.body;
      })
    );
  }

  public getChangedObjectsSince(timestamp: number) {
    return this.api.callGet<RenderResult[]>(`${ this.servicePrefix }/user/changed/${ timestamp }`).pipe(
      map((apiResponse) => {
        if (apiResponse.status === 204) {
          return [];
        }
        return apiResponse.body;
      })
    );
  }

  public getObjectsByFilter(typeID: number, filter: DataTableFilter) {
    httpObjectObserveOptions[PARAMETER] = { onlyActiveObjCookie: this.api.readCookies(COOCKIENAME) };
    httpObjectObserveOptions[PARAMETER].start = filter.start;
    httpObjectObserveOptions[PARAMETER].length = filter.length;
    httpObjectObserveOptions[PARAMETER].order = filter.orderBy;
    httpObjectObserveOptions[PARAMETER].direction = filter.direction;
    httpObjectObserveOptions[PARAMETER].search = ValidatorService.validateRegex(filter.search).trim();
    httpObjectObserveOptions[PARAMETER].dtRender = filter.dtRender;
    httpObjectObserveOptions[PARAMETER].idList = filter.idList;
    return this.api.callGet<DataTablesResult[]>(`${ this.servicePrefix }/dt/filter/type/${ typeID }`,
      httpObjectObserveOptions).pipe(
      map((apiResponse) => {
        if (apiResponse.status === 204) {
          return [];
        }
        return apiResponse.body;
      })
    );
  }

  public countUncleanObjects(typeID: number): Observable<number> {
    return this.api.callHead<CmdbType>(`${ this.servicePrefix }/clean/${ typeID }`).pipe(
      map((apiResponse: HttpResponse<APIGetListResponse<CmdbObject>>) => {
        return +apiResponse.headers.get('X-Total-Count');
      })
    );
  }

  public getUncleanObjects(typeID: number): Observable<Array<CmdbObject>> {
    return this.api.callGet<CmdbType>(`${ this.servicePrefix }/clean/${ typeID }`).pipe(
      map((apiResponse: HttpResponse<APIGetListResponse<CmdbObject>>) => {
        return apiResponse.body.results as Array<CmdbObject>;
      })
    );
  }

  public getObjectCleanStatus(typeID: number): Observable<boolean> {
    return this.api.callHead<CmdbType>(`${ this.servicePrefix }/clean/${ typeID }`).pipe(
      map((apiResponse) => {
        return +apiResponse.headers.get('X-Total-Count') === 0;
      })
    );
  }

  public cleanObjects(typeID: number): Observable<any> {
    return this.api.callPatch(`${ this.servicePrefix }/clean/${ typeID }`, null).pipe(
      map((apiResponse) => {
        return apiResponse.body;
      })
    );
  }

  public openModalComponent(title: string,
                            modalMessage: string,
                            buttonDeny: string,
                            buttonAccept: string) {

    const modalComponent = this.modalService.open(GeneralModalComponent);
    modalComponent.componentInstance.title = title;
    modalComponent.componentInstance.modalMessage = modalMessage;
    modalComponent.componentInstance.buttonDeny = buttonDeny;
    modalComponent.componentInstance.buttonAccept = buttonAccept;
    return modalComponent;
  }
}<|MERGE_RESOLUTION|>--- conflicted
+++ resolved
@@ -24,19 +24,12 @@
 import { NgbModal } from '@ng-bootstrap/ng-bootstrap';
 import { map } from 'rxjs/operators';
 import { RenderResult } from '../models/cmdb-render';
-<<<<<<< HEAD
 import { HttpClient, HttpHeaders, HttpParams, HttpResponse } from '@angular/common/http';
 import { DataTableFilter, DataTablesResult } from '../models/cmdb-datatable';
 import { GeneralModalComponent } from '../../layout/helpers/modals/general-modal/general-modal.component';
 import { CollectionParameters } from '../../services/models/api-parameter';
-import { APIGetMultiResponse } from '../../services/models/api-response';
-=======
-import { HttpClient, HttpHeaders, HttpResponse } from '@angular/common/http';
-import { DataTableFilter, DataTablesResult } from '../models/cmdb-datatable';
-import { GeneralModalComponent } from '../../layout/helpers/modals/general-modal/general-modal.component';
+import { APIGetListResponse, APIGetMultiResponse } from '../../services/models/api-response';
 import { CmdbType } from '../models/cmdb-type';
-import { APIGetListResponse, APIGetSingleResponse } from '../../services/models/api-response';
->>>>>>> 7b03f9c9
 
 export const httpObjectObserveOptions = {
   headers: new HttpHeaders({
@@ -68,7 +61,6 @@
   constructor(private api: ApiCallService, private http: HttpClient, private modalService: NgbModal) {
   }
 
-<<<<<<< HEAD
   public getObjects(params: CollectionParameters = { filter: undefined, limit: 10, sort: 'public_id', order: 1, page: 1 }, view: string = 'render'):
     Observable<HttpResponse<APIGetMultiResponse<T>>> {
     const options = this.options;
@@ -76,42 +68,18 @@
     if (params.filter !== undefined) {
       const filter = JSON.stringify(params.filter);
       httpParams = httpParams.set('filter', filter);
-=======
-  // Find calls
-  public getObjects(typeID: number, filter: DataTableFilter): Observable<T[]> {
-    httpObjectObserveOptions[PARAMETER] = { onlyActiveObjCookie: this.api.readCookies(COOCKIENAME) };
-    httpObjectObserveOptions[PARAMETER].start = filter.start;
-    httpObjectObserveOptions[PARAMETER].length = filter.length;
-    httpObjectObserveOptions[PARAMETER].order = filter.orderBy;
-    httpObjectObserveOptions[PARAMETER].direction = filter.direction;
-    httpObjectObserveOptions[FILTER] = filter;
-    if (typeID != null) {
-      return this.api.callGet<T[]>(`${ this.servicePrefix }/dt/type/${ typeID }`, httpObjectObserveOptions).pipe(
-        map((apiResponse) => {
-          if (apiResponse.status === 204) {
-            return [];
-          }
-          return apiResponse.body;
-        })
-      );
->>>>>>> 7b03f9c9
     }
     httpParams = httpParams.set('limit', params.limit.toString());
     httpParams = httpParams.set('sort', params.sort);
     httpParams = httpParams.set('order', params.order.toString());
     httpParams = httpParams.set('page', params.page.toString());
 
-<<<<<<< HEAD
     httpParams = httpParams.set('view', view);
     options.params = httpParams;
+
     return this.api.callGet<Array<T>>(this.newServicePrefix + '/', options).pipe(
       map((apiResponse: HttpResponse<APIGetMultiResponse<T>>) => {
         return apiResponse;
-=======
-    return this.api.callGet<T[]>(`${ this.servicePrefix }/`, httpObjectObserveOptions).pipe(
-      map((apiResponse) => {
-        return apiResponse.body;
->>>>>>> 7b03f9c9
       })
     );
   }
