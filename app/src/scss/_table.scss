--- conflicted
+++ resolved
@@ -1,19 +1,19 @@
-.table-center{
+.table-center {
   thead th, thead td {
     text-align: center;
   }
+
   tbody th, tbody td {
     text-align: center;
   }
 
 }
 
-<<<<<<< HEAD
 table.dataTable tr.dtrg-group td {
   background-color: $gray-200;
 }
 
-table.dataTable tr.dtrg-end td{
+table.dataTable tr.dtrg-end td {
   background-color: $gray-300;
 }
 
@@ -32,7 +32,9 @@
 
 table.dataTable tr.dtrg-group.dtrg-level-2 td {
   background-color: #f3f3f3;
-=======
+
+}
+
 .dataTables_wrapper {
 
   .table {
@@ -41,13 +43,13 @@
     thead th, thead td {
       text-align: center;
     }
+
     tbody th, tbody td {
       text-align: center;
     }
   }
 
-  .dt-button-collection{
-    padding-bottom: 0!important;
+  .dt-button-collection {
+    padding-bottom: 0 !important;
   }
->>>>>>> 5570b5c4
 }